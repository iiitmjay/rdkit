--- conflicted
+++ resolved
@@ -82,7 +82,7 @@
         this->addConformer(conf);
       }
     }
-    
+
     dp_props = other.dp_props;
 
     // Bookmarks should be copied as well:
@@ -108,7 +108,8 @@
 void ROMol::initMol() {
   dp_props.reset();
   dp_ringInfo = new RingInfo();
-  // ok every molecule contains a property entry called RDKit::detail::computedPropName
+  // ok every molecule contains a property entry called
+  // RDKit::detail::computedPropName
   // which provides
   //  list of property keys that correspond to value that have been computed
   // this can used to blow out all computed properties while leaving the rest
@@ -266,15 +267,9 @@
 }
 
 Bond *ROMol::getBondBetweenAtoms(unsigned int idx1, unsigned int idx2) {
-<<<<<<< HEAD
-  URANGE_CHECK(idx1, getNumAtoms() - 1);
-  URANGE_CHECK(idx2, getNumAtoms() - 1);
-  Bond *res = nullptr;
-=======
   URANGE_CHECK(idx1, getNumAtoms());
   URANGE_CHECK(idx2, getNumAtoms());
-  Bond *res = 0;
->>>>>>> b7d2cfbc
+  Bond *res = nullptr;
 
   MolGraph::edge_descriptor edge;
   bool found;
@@ -288,15 +283,9 @@
 
 const Bond *ROMol::getBondBetweenAtoms(unsigned int idx1,
                                        unsigned int idx2) const {
-<<<<<<< HEAD
-  URANGE_CHECK(idx1, getNumAtoms() - 1);
-  URANGE_CHECK(idx2, getNumAtoms() - 1);
-  const Bond *res = nullptr;
-=======
   URANGE_CHECK(idx1, getNumAtoms());
   URANGE_CHECK(idx2, getNumAtoms());
-  const Bond *res = 0;
->>>>>>> b7d2cfbc
+  const Bond *res = nullptr;
 
   MolGraph::edge_descriptor edge;
   bool found;
@@ -357,7 +346,8 @@
   PRECONDITION(bond_pin->getBeginAtomIdx() != bond_pin->getEndAtomIdx(),
                "attempt to add self-bond");
   PRECONDITION(!(boost::edge(bond_pin->getBeginAtomIdx(),
-                             bond_pin->getEndAtomIdx(), d_graph).second),
+                             bond_pin->getEndAtomIdx(), d_graph)
+                     .second),
                "bond already exists");
 
   Bond *bond_p;
@@ -376,7 +366,7 @@
   numBonds++;
   //  int res = rdcast<int>(boost::num_edges(d_graph));
   bond_p->setIdx(numBonds - 1);
-  return numBonds;//res;
+  return numBonds;  // res;
 }
 unsigned int ROMol::addBond(Bond::BOND_SPTR bsp) { return addBond(bsp.get()); }
 
@@ -484,7 +474,7 @@
   if (includeRings) this->dp_ringInfo->reset();
 
   RDProps::clearComputedProps();
-  
+
   for (ConstAtomIterator atomIt = this->beginAtoms();
        atomIt != this->endAtoms(); ++atomIt) {
     (*atomIt)->clearComputedProps();
