//  $Id$
// 
//   Copyright (C) 2002-2010 Greg Landrum and Rational Discovery LLC
//
//   @@ All Rights Reserved @@
//  This file is part of the RDKit.
//  The contents are covered by the terms of the BSD license
//  which is included in the file license.txt, found at the root
//  of the RDKit source tree.
//
#include <RDGeneral/utils.h>
#include <RDGeneral/Invariant.h>
#include <RDGeneral/RDLog.h>
#include <GraphMol/RDKitBase.h>
#include <GraphMol/RDKitQueries.h>
#include <GraphMol/Chirality.h>
#include <GraphMol/SmilesParse/SmilesParse.h>
#include <GraphMol/SmilesParse/SmilesWrite.h>
#include <GraphMol/SmilesParse/SmartsWrite.h>
#include <GraphMol/FileParsers/FileParsers.h>
#include <GraphMol/FileParsers/MolSupplier.h>
#include <GraphMol/FileParsers/MolWriters.h>
#include <GraphMol/Substruct/SubstructMatch.h>

#include <iostream>
#include <map>
#include <boost/foreach.hpp>

using namespace RDKit;
using namespace std;
RWMol _t;
typedef class ROMol Mol;

void test1(){
  string smi;
  Mol *m;
  INT_VECT iv;
  unsigned int count;
  std::vector<ROMOL_SPTR> frags;

  smi = "CCCC(=O)O";
  m = SmilesToMol(smi);
  CHECK_INVARIANT(m,"smiles parse failed");
  count = MolOps::getMolFrags(*m,iv);
  CHECK_INVARIANT(count==1,"bad frag count");
  frags = MolOps::getMolFrags(*m);
  CHECK_INVARIANT(frags.size()==1,"bad frag count");
  TEST_ASSERT(frags[0]->getNumAtoms()==6);
  delete m;

  smi = "CCCC(=O)[O-].[Na+]";
  m = SmilesToMol(smi);
  CHECK_INVARIANT(m,"smiles parse failed");
  count = MolOps::getMolFrags(*m,iv);
  CHECK_INVARIANT(count==2,"bad frag count");
  frags = MolOps::getMolFrags(*m);
  CHECK_INVARIANT(frags.size()==2,"bad frag count");
  TEST_ASSERT(frags[0]->getNumAtoms()==6);
  TEST_ASSERT(frags[1]->getNumAtoms()==1);
  frags = MolOps::getMolFrags(*m,true,&iv);
  CHECK_INVARIANT(frags.size()==2,"bad frag count");
  TEST_ASSERT(frags[0]->getNumAtoms()==6);
  TEST_ASSERT(frags[1]->getNumAtoms()==1);
  TEST_ASSERT(iv.size()==7);
  TEST_ASSERT(iv[0]==0)
    TEST_ASSERT(iv[6]==1)
    delete m;

  smi = "CCCC(=O)[O-].[Na+].[NH4+].[Cl-]";
  m = SmilesToMol(smi);
  CHECK_INVARIANT(m,"smiles parse failed");
  count = MolOps::getMolFrags(*m,iv);
  CHECK_INVARIANT(count==4,"bad frag count");
  frags = MolOps::getMolFrags(*m);
  CHECK_INVARIANT(frags.size()==4,"bad frag count");
  TEST_ASSERT(frags[0]->getNumAtoms()==6);
  TEST_ASSERT(frags[1]->getNumAtoms()==1);
  TEST_ASSERT(frags[2]->getNumAtoms()==1);
  TEST_ASSERT(frags[3]->getNumAtoms()==1);
  delete m;

};

void test2(){
  string smi;
  Mol *m;
  INT_VECT iv;
  int count;
  smi = "CCCC(=O)O";
  m = SmilesToMol(smi);
  CHECK_INVARIANT(m,"smiles parse failed");
  count = MolOps::getMolFrags(*m,iv);
  CHECK_INVARIANT(count==1,"bad frag count");
  CHECK_INVARIANT(iv[0]==0,"bad frag membership");
  CHECK_INVARIANT(iv[1]==0,"bad frag membership");
  CHECK_INVARIANT(iv[4]==0,"bad frag membership");
  CHECK_INVARIANT(iv[5]==0,"bad frag membership");
  delete m;

  smi = "CCCC(=O)[O-].[Na+]";
  m = SmilesToMol(smi);
  CHECK_INVARIANT(m,"smiles parse failed");
  count = MolOps::getMolFrags(*m,iv);
  CHECK_INVARIANT(count==2,"bad frag count");
  CHECK_INVARIANT(iv[0]==0,"bad frag membership");
  CHECK_INVARIANT(iv[1]==0,"bad frag membership");
  CHECK_INVARIANT(iv[4]==0,"bad frag membership");
  CHECK_INVARIANT(iv[5]==0,"bad frag membership");
  CHECK_INVARIANT(iv[6]==1,"bad frag membership");
  delete m;

};



void test3(){
  string smi;
  Mol *m;
  VECT_INT_VECT sssr;
  INT_VECT rings;
  int count;

  smi = "C1CC1";
  m = SmilesToMol(smi);
  TEST_ASSERT(m);
  TEST_ASSERT(m->getRingInfo()->numRings()==1);
  count = MolOps::findSSSR(*m,sssr);
  TEST_ASSERT(count==1);
  TEST_ASSERT(sssr[0].size()==3);
  TEST_ASSERT(m->getRingInfo()->numRings()==1);
  
  for(unsigned int i=0;i<m->getNumAtoms();i++){
    TEST_ASSERT(m->getRingInfo()->isAtomInRingOfSize(i,3));
    TEST_ASSERT(!m->getRingInfo()->isAtomInRingOfSize(i,4));
    TEST_ASSERT(m->getRingInfo()->numAtomRings(i)==1);
  }
  for(unsigned int i=0;i<m->getNumBonds();i++){
    TEST_ASSERT(m->getRingInfo()->isBondInRingOfSize(i,3));
    TEST_ASSERT(!m->getRingInfo()->isBondInRingOfSize(i,4));
    TEST_ASSERT(m->getRingInfo()->numBondRings(i)==1);
  }
  BOOST_LOG(rdInfoLog) << smi << "\n";
  delete m;
  
  smi = "C1CCC1";
  m = SmilesToMol(smi);
  TEST_ASSERT(m);
  TEST_ASSERT(m->getRingInfo()->numRings()==1);
  count = MolOps::findSSSR(*m,sssr);
  TEST_ASSERT(count==1);
  TEST_ASSERT(sssr[0].size()==4);
  TEST_ASSERT(m->getRingInfo()->numRings()==1);
  for(unsigned int i=0;i<m->getNumAtoms();i++){
    TEST_ASSERT(m->getRingInfo()->isAtomInRingOfSize(i,4));
    TEST_ASSERT(!m->getRingInfo()->isAtomInRingOfSize(i,3));
    TEST_ASSERT(m->getRingInfo()->numAtomRings(i)==1);
  }
  TEST_ASSERT(m->getRingInfo()->isBondInRingOfSize(0,4));
  TEST_ASSERT(m->getRingInfo()->numBondRings(0)==1);

  BOOST_LOG(rdInfoLog) << smi << "\n";
  delete m;


  smi = "C1CCCCCC1";
  m = SmilesToMol(smi);
  TEST_ASSERT(m);
  TEST_ASSERT(m->getRingInfo()->numRings()==1);
  count = MolOps::findSSSR(*m,sssr);
  TEST_ASSERT(count==1);
  TEST_ASSERT(sssr[0].size()==7);
  TEST_ASSERT(m->getRingInfo()->numRings()==1);
  for(unsigned int i=0;i<m->getNumAtoms();i++){
    TEST_ASSERT(m->getRingInfo()->isAtomInRingOfSize(i,7));
    TEST_ASSERT(m->getRingInfo()->numAtomRings(i)==1);
  }
  TEST_ASSERT(m->getRingInfo()->isBondInRingOfSize(0,7));
  TEST_ASSERT(m->getRingInfo()->numBondRings(0)==1);

  BOOST_LOG(rdInfoLog) << smi << "\n";
  delete m;



  smi = "C1C(CCC)CC(C(C)CCC(CC))CCC1";
  m = SmilesToMol(smi);
  TEST_ASSERT(m);
  count = MolOps::findSSSR(*m,sssr);
  TEST_ASSERT(count==1);
  TEST_ASSERT(sssr[0].size()==7);
  TEST_ASSERT(m->getRingInfo()->numAtomRings(0)==1);
  TEST_ASSERT(m->getRingInfo()->numBondRings(m->getBondBetweenAtoms(0,1)->getIdx()));
  TEST_ASSERT(!m->getRingInfo()->numBondRings(m->getBondBetweenAtoms(1,2)->getIdx()));
  BOOST_LOG(rdInfoLog) << smi << "\n";
  delete m;

  smi = "CC1CCC1";
  m = SmilesToMol(smi);
  TEST_ASSERT(m);
  count = MolOps::findSSSR(*m,sssr);
  TEST_ASSERT(count==1);
  TEST_ASSERT(sssr[0].size()==4);
  TEST_ASSERT(!m->getBondBetweenAtoms(0,1)->hasProp("ringMembership"));
  TEST_ASSERT(!m->getRingInfo()->numBondRings(m->getBondBetweenAtoms(0,1)->getIdx()));
  TEST_ASSERT(m->getRingInfo()->numBondRings(m->getBondBetweenAtoms(1,2)->getIdx()));
  BOOST_LOG(rdInfoLog) << smi << "\n";
  delete m;
  
  smi = "CC1C(C2)CCC2C1";
  m = SmilesToMol(smi);
  TEST_ASSERT(m);
  count = MolOps::findSSSR(*m, sssr);
  TEST_ASSERT(count==2)
    TEST_ASSERT(sssr[0].size()==5);
  TEST_ASSERT(sssr[1].size()==5);
  TEST_ASSERT(!m->getRingInfo()->isAtomInRingOfSize(0,5));
  TEST_ASSERT(m->getRingInfo()->numAtomRings(0)==0);
  TEST_ASSERT(m->getRingInfo()->isAtomInRingOfSize(1,5));
  TEST_ASSERT(m->getRingInfo()->numAtomRings(1)==1);
  TEST_ASSERT(m->getRingInfo()->isAtomInRingOfSize(2,5));
  TEST_ASSERT(m->getRingInfo()->numAtomRings(2)==2);
  BOOST_LOG(rdInfoLog) << smi << "\n";
  delete m;

  smi = "C(C1C2C3C41)(C2C35)C45"; // cubane
  //smi = "C1(C2C3C4C5C6C72)C3C4C5C6C71"; // from Figureras paper
  //smi = "C17C5C4C3C2C1C6C2C3C4C5C67"; 
  // we cannot use the sanitzation code, because that finds *symmetric*
  // rings, which will break this case:
  m = SmilesToMol(smi,0,0); 
  int bfs = MolOps::findSSSR(*m);
  TEST_ASSERT(bfs==5);
  BOOST_LOG(rdInfoLog) << "BFSR: " << bfs << "\n";
  VECT_INT_VECT bfrs;
  bfrs.resize(0);
  bfs = MolOps::symmetrizeSSSR(*m, bfrs);
  TEST_ASSERT(bfs==6);
  BOOST_LOG(rdInfoLog) << "BFSR: " << bfs << "\n";
  //VECT_INT_VECT_I ri;
  //for (ri == bfrs.begin(); ri != bfrs.end(); ri++) {
  for (unsigned int ri = 0; ri < bfrs.size(); ri++) {
    INT_VECT_I mi;
    INT_VECT bring = bfrs[ri];
    BOOST_LOG(rdInfoLog) << "( ";
    //for (mi = (*ri).begin(); mi != (*ri).end(); mi++) {
    for (mi = bring.begin(); mi != bring.end(); mi++) {
      BOOST_LOG(rdInfoLog) << " " << (*mi);
    }
    BOOST_LOG(rdInfoLog) << ")\n";
  }
  BOOST_LOG(rdInfoLog) << smi << "\n";
  
  delete m;
  

  smi = "C1CC2C1CCC2";
  m = SmilesToMol(smi);
  TEST_ASSERT(m);
  count = MolOps::findSSSR(*m,sssr);
  TEST_ASSERT(count==2);
  TEST_ASSERT(sssr[0].size()==4);
  TEST_ASSERT(sssr[1].size()==5);
  BOOST_LOG(rdInfoLog) << smi << "\n";
  delete m;

  smi = "C12=C3C=CC=C1C=CC2=CC=C3";
  BOOST_LOG(rdInfoLog) << "\n" << smi << "\n";
  m = SmilesToMol(smi,0,0);
  TEST_ASSERT(m);
  count = MolOps::findSSSR(*m,sssr);
  TEST_ASSERT(count==3);
  TEST_ASSERT(sssr[0].size()==6);
  TEST_ASSERT(sssr[1].size()==5);
  TEST_ASSERT(sssr[2].size()==6);
  BOOST_LOG(rdInfoLog) << smi << "\n";
  delete m;


  smi = "C1(O)C(O)C(O)C1O";
  m = SmilesToMol(smi,0,0);
  TEST_ASSERT(m);
  count = MolOps::findSSSR(*m,sssr);
  TEST_ASSERT(count==1);
  TEST_ASSERT(sssr[0].size()==4);
  for(unsigned i=0;i<m->getNumAtoms();i++){
    if(!(i%2)){
      TEST_ASSERT(m->getRingInfo()->numAtomRings(i)==1);
      TEST_ASSERT(m->getRingInfo()->isAtomInRingOfSize(i,4));
    } else {
      TEST_ASSERT(m->getRingInfo()->numAtomRings(i)==0);
    }
  }
  BOOST_LOG(rdInfoLog) << smi << "\n";
  delete m;

  // this molecule is from issue 134
  // it should come up with three rings
  smi = "SC(C3C1CC(C3)CC(C2S)(O)C1)2S";
  m = SmilesToMol(smi,0,0);
  TEST_ASSERT(m);
  count = MolOps::findSSSR(*m,sssr);
  TEST_ASSERT(count==3);
  TEST_ASSERT(sssr[0].size()==5);
  TEST_ASSERT(sssr[1].size()==6);
  TEST_ASSERT(sssr[2].size()==6);

  // this yet another painful case
  smi = "CC1=CC=C(C=C1)S(=O)(=O)O[CH]2[CH]3CO[CH](O3)[CH]4OC(C)(C)O[CH]24";
  m = SmilesToMol(smi,0,0);
  TEST_ASSERT(m);
  count = MolOps::findSSSR(*m,sssr);
  TEST_ASSERT(count==4);
  TEST_ASSERT(sssr[0].size()==6);
  TEST_ASSERT(sssr[1].size()==5);
  TEST_ASSERT(sssr[2].size()==5);
  TEST_ASSERT(sssr[3].size()==6);

  smi = "C1CC2C1C2";
  m = SmilesToMol(smi,0,0);
  TEST_ASSERT(m);
  count = MolOps::findSSSR(*m,sssr);
  TEST_ASSERT(count==2);
  TEST_ASSERT(sssr[0].size()==4);
  TEST_ASSERT(sssr[1].size()==3);

  TEST_ASSERT(m->getRingInfo()->numAtomRings(0)==1);
  TEST_ASSERT(m->getRingInfo()->isAtomInRingOfSize(0,4));

  TEST_ASSERT(m->getRingInfo()->numAtomRings(1)==1);
  TEST_ASSERT(m->getRingInfo()->isAtomInRingOfSize(1,4));

  TEST_ASSERT(m->getRingInfo()->numAtomRings(2)==2);
  TEST_ASSERT(m->getRingInfo()->isAtomInRingOfSize(2,3));
  TEST_ASSERT(m->getRingInfo()->isAtomInRingOfSize(2,4));

  TEST_ASSERT(m->getRingInfo()->numAtomRings(3)==2);
  TEST_ASSERT(m->getRingInfo()->isAtomInRingOfSize(3,4));
  TEST_ASSERT(m->getRingInfo()->isAtomInRingOfSize(3,3));

  TEST_ASSERT(m->getRingInfo()->numAtomRings(4)==1);
  TEST_ASSERT(!m->getRingInfo()->isAtomInRingOfSize(4,4));
  TEST_ASSERT(m->getRingInfo()->isAtomInRingOfSize(4,3));
  delete m;

  // This is a test of Issue 217
  smi = "C=C1C2CC1C2";
  m = SmilesToMol(smi,0,0);
  TEST_ASSERT(m);
  count = MolOps::findSSSR(*m,sssr);
  TEST_ASSERT(count==2);
  TEST_ASSERT(sssr[0].size()==4);
  TEST_ASSERT(sssr[1].size()==4);
  count = MolOps::symmetrizeSSSR(*m,sssr);
  TEST_ASSERT(count==3);
  TEST_ASSERT(sssr[0].size()==4);
  TEST_ASSERT(sssr[1].size()==4);
  TEST_ASSERT(sssr[2].size()==4);

  TEST_ASSERT(m->getRingInfo()->numAtomRings(0)==0);
  TEST_ASSERT(m->getRingInfo()->numAtomRings(1)==2);
  TEST_ASSERT(m->getRingInfo()->isAtomInRingOfSize(1,4));
  TEST_ASSERT(m->getRingInfo()->numAtomRings(2)==3);
  TEST_ASSERT(m->getRingInfo()->isAtomInRingOfSize(2,4));
  TEST_ASSERT(m->getRingInfo()->numAtomRings(3)==2);
  TEST_ASSERT(m->getRingInfo()->isAtomInRingOfSize(3,4));
  TEST_ASSERT(m->getRingInfo()->numAtomRings(4)==3);
  TEST_ASSERT(m->getRingInfo()->isAtomInRingOfSize(4,4));
  delete m;




}



void test4(){
  string smi;
  Mol *m;
  INT_VECT iv;
  VECT_INT_VECT sssr;
  smi = "CC";
  m = SmilesToMol(smi);
  TEST_ASSERT(m);
  double *adjMat = MolOps::getAdjacencyMatrix(*m);
  TEST_ASSERT(adjMat);
  TEST_ASSERT(adjMat[0]==0);
  TEST_ASSERT(adjMat[1]==1);
  TEST_ASSERT(adjMat[2]==1);
  TEST_ASSERT(adjMat[3]==0);
  adjMat = MolOps::getAdjacencyMatrix(*m);
  TEST_ASSERT(adjMat);
  TEST_ASSERT(adjMat[0]==0);
  TEST_ASSERT(adjMat[1]==1);
  TEST_ASSERT(adjMat[2]==1);
  TEST_ASSERT(adjMat[3]==0);
}

void test5(){
  string smi;
  Mol *m;
  VECT_INT_VECT sssr;

  int count; 
  smi = "C1C4C5C3C(=O)C2C5C1C2C34";
  m = SmilesToMol(smi,0,0);
  count = MolOps::findSSSR(*m,sssr);
  BOOST_LOG(rdInfoLog) << "Count: " << count << "\n";
  CHECK_INVARIANT(count==5,"");

  smi = "C1C(C2)CCC2C1";
  m = SmilesToMol(smi);
  count = MolOps::findSSSR(*m,sssr);
  CHECK_INVARIANT(count==2,"");
}

/*
  void test6(){
  string smi;
  Mol *m;
  VECT_INT_VECT sssr;

  int c1,c2;
  smi = "C1(Cl)C(Cl)C1Cl";
  m = SmilesToMol(smi);
  INT_SET ringAtoms,ringBonds;
  //boost::tie(c1,c2) = MolOps::findRingAtomsAndBonds(*m,ringAtoms,ringBonds);
  
  CHECK_INVARIANT(c1==3,"bad nRingAtoms");
  CHECK_INVARIANT(ringAtoms.count(0)==1,"bad RingAtoms");
  CHECK_INVARIANT(ringAtoms.count(1)==0,"bad RingAtoms");
  CHECK_INVARIANT(ringAtoms.count(2)==1,"bad RingAtoms");
  CHECK_INVARIANT(ringAtoms.count(3)==0,"bad RingAtoms");
  CHECK_INVARIANT(ringAtoms.count(4)==1,"bad RingAtoms");
  CHECK_INVARIANT(ringAtoms.count(5)==0,"bad RingAtoms");
  
  CHECK_INVARIANT(c2==3,"bad nRingBonds");
  CHECK_INVARIANT(ringBonds.count(0)==0,"");
  CHECK_INVARIANT(ringBonds.count(1)==1,"");
  CHECK_INVARIANT(ringBonds.count(2)==0,"");
  CHECK_INVARIANT(ringBonds.count(3)==1,"");
  CHECK_INVARIANT(ringBonds.count(4)==0,"");
  CHECK_INVARIANT(ringBonds.count(5)==1,"");

  
  }
*/

void test7(){
#if 0
  string smi;
  Mol *m;
  INT_VECT tree;
#if 1
  smi = "C(CO)OCC";
  m = SmilesToMol(smi);
  MolOps::findSpanningTree(*m,tree);
  CHECK_INVARIANT(tree.size()==5,"bad mst");
  delete m;

  smi = "C1CC1";
  m = SmilesToMol(smi);
  MolOps::findSpanningTree(*m,tree);
  CHECK_INVARIANT(tree.size()==2,"bad mst");
  delete m;

  smi = "C1C=C1";
  m = SmilesToMol(smi);
  MolOps::findSpanningTree(*m,tree);
  CHECK_INVARIANT(tree.size()==2,"bad mst");
  CHECK_INVARIANT(std::find(tree.begin(),tree.end(),1)==tree.end(),"bogus idx in mst");
  delete m;
#endif
  
  smi = "C1C=CC=CC=1";
  m = SmilesToMol(smi);
  MolOps::findSpanningTree(*m,tree);
  CHECK_INVARIANT(tree.size()==5,"bad mst");
  delete m;


  smi = "C1C(=CC1)";
  m = SmilesToMol(smi);
  MolOps::findSpanningTree(*m,tree);
  CHECK_INVARIANT(tree.size()==3,"bad mst");
  delete m;


  smi = "C1C(C=C1)";
  m = SmilesToMol(smi);
  MolOps::findSpanningTree(*m,tree);
  CHECK_INVARIANT(tree.size()==3,"bad mst");
  delete m;

  smi = "C1C(C2)CCC2C1";
  m = SmilesToMol(smi);
  MolOps::findSpanningTree(*m,tree);
  CHECK_INVARIANT(tree.size()==6,"bad mst");
  delete m;

  smi = "C1C2CC3CCCCC3CC2CCC1";
  m = SmilesToMol(smi);
  MolOps::findSpanningTree(*m,tree);
  CHECK_INVARIANT(tree.size()==13,"bad mst");
  delete m;
#endif
}

void test8()
{
  BOOST_LOG(rdInfoLog) << "-----------------------\n Testing Hydrogen Ops" << std::endl;
  ROMol *m,*m2,*m3;
  INT_VECT tree;

  std::string smi = "CCC";
  m = SmilesToMol(smi);
  CHECK_INVARIANT(m,"");
  CHECK_INVARIANT(m->getNumAtoms()==3,"");

  //BOOST_LOG(rdInfoLog) << "1" << std::endl;
  m2 = MolOps::addHs(*m);
  CHECK_INVARIANT(m2->getNumAtoms()==11,"");

  smi = "CC(=O)[OH]";
  delete m;
  m = SmilesToMol(smi);
  CHECK_INVARIANT(m,"");
  CHECK_INVARIANT(m->getNumAtoms()==4,"");

  //BOOST_LOG(rdInfoLog) << "3" << std::endl;
  m3 = MolOps::addHs(*m);
  CHECK_INVARIANT(m3->getNumAtoms()==8,"");

  // remove all
  delete m2;
  m2 = MolOps::removeHs(*m3);
  CHECK_INVARIANT(m2->getNumAtoms()==4,"");


  // this test is also done in the same order in the python tests:
  delete m;
  m = SmilesToMol(smi);
  CHECK_INVARIANT(m,"");
  CHECK_INVARIANT(m->getNumAtoms()==4,"");

  delete m2;
  m2 = MolOps::addHs(*m);
  CHECK_INVARIANT(m2->getNumAtoms()==8,"");
  //BOOST_LOG(rdInfoLog) << "8" << std::endl;
  delete m3;
  m3 = MolOps::removeHs(*m2);
  CHECK_INVARIANT(m3->getNumAtoms()==4,"");



  // related to RDTrack Issues 109 and 110:
  smi = "C1C=C([C@H](N)C(=O)N[C@@]2([H])[C@]3([H])SC(C)(C)[C@@H](C(=O)O)N3C(=O)2)C=CC=1";
  delete m;
  m = SmilesToMol(smi);
  CHECK_INVARIANT(m,"");
  CHECK_INVARIANT(m->getNumAtoms()==24,"");
  delete m3;
  //BOOST_LOG(rdInfoLog) << "13" << std::endl;
  m3 = MolOps::removeHs(*m);
  CHECK_INVARIANT(m3->getNumAtoms()==24,"");


  // RDTrack Issue 130:
  delete m;
  smi = "[H][N+]([H])([H])[H]";
  m = SmilesToMol(smi,false,false);
  CHECK_INVARIANT(m,"");
  CHECK_INVARIANT(m->getNumAtoms()==5,"");
  delete m2;
  //BOOST_LOG(rdInfoLog) << "14" << std::endl;
  m2 = MolOps::removeHs(*m);
  CHECK_INVARIANT(m2->getNumAtoms()==1,"");
  delete m;
  smi = "[H][N+]([H])([H])[H]";
  m = SmilesToMol(smi);
  CHECK_INVARIANT(m,"");
  CHECK_INVARIANT(m->getNumAtoms()==1,"");


  delete m;
  smi = "[H][H]";
  m = SmilesToMol(smi,false,false);
  CHECK_INVARIANT(m,"");
  CHECK_INVARIANT(m->getNumAtoms()==2,"");
  delete m2;
  //BOOST_LOG(rdInfoLog) << "15" << std::endl;
  m2 = MolOps::removeHs(*m,false);
  CHECK_INVARIANT(m2->getNumAtoms()==2,"");

  std::string sma;
  delete m;
  smi = "CC";
  m = SmartsToMol(smi);
  MolOps::sanitizeMol(*((RWMol *)m));
  TEST_ASSERT(m);
  TEST_ASSERT(m->getNumAtoms()==2);
  sma = SmartsWrite::GetAtomSmarts(static_cast<const QueryAtom *>(m->getAtomWithIdx(0)));
  TEST_ASSERT(sma=="C");

  delete m2;
  //BOOST_LOG(rdInfoLog) << "16" << std::endl;
  m2 = MolOps::addHs(*m);
  TEST_ASSERT(m2->getNumAtoms()==8);
  sma = SmartsWrite::GetAtomSmarts(static_cast<const QueryAtom *>(m2->getAtomWithIdx(0)));
  TEST_ASSERT(sma=="C");

  delete m;
  //BOOST_LOG(rdInfoLog) << "17" << std::endl;
  m = MolOps::mergeQueryHs(*m2);
  TEST_ASSERT(m->getNumAtoms()==2);
  sma = SmartsWrite::GetAtomSmarts(static_cast<const QueryAtom *>(m->getAtomWithIdx(0)));
  //BOOST_LOG(rdInfoLog) << "sma: " << sma<<std::endl;
  // this was sf.net issue 3415204:
  TEST_ASSERT(sma=="[C&!H0&!H1&!H2]");

  // RDTrack Issue 1228:
  delete m;
  smi = "c1c[nH]cc1";
  m = SmilesToMol(smi);
  CHECK_INVARIANT(m,"");
  CHECK_INVARIANT(m->getNumAtoms()==5,"");
  delete m2;
  //BOOST_LOG(rdInfoLog) << "18" << std::endl;
  m2 = MolOps::addHs(*m);
  CHECK_INVARIANT(m2->getNumAtoms()==10,"");
  delete m;
  //BOOST_LOG(rdInfoLog) << "19" << std::endl;
  m = MolOps::removeHs(*m2);
  CHECK_INVARIANT(m,"");
  CHECK_INVARIANT(m->getNumAtoms()==5,"");


  // labelling:
  delete m;
  smi = "c1cn([H])cc1";
  m = SmilesToMol(smi);
  CHECK_INVARIANT(m,"");
  CHECK_INVARIANT(m->getNumAtoms()==5,"");
  delete m2;
  //BOOST_LOG(rdInfoLog) << "19" << std::endl;
  m2 = MolOps::removeHs(*m);
  CHECK_INVARIANT(m,"");
  CHECK_INVARIANT(m->getNumAtoms()==5,"");

  delete m;
  smi = "c1cn([2H])cc1";
  m = SmilesToMol(smi);
  CHECK_INVARIANT(m,"");
  CHECK_INVARIANT(m->getNumAtoms()==6,"");
  delete m2;
  //BOOST_LOG(rdInfoLog) << "19" << std::endl;
  m2 = MolOps::removeHs(*m);
  CHECK_INVARIANT(m,"");
  CHECK_INVARIANT(m->getNumAtoms()==6,"");
  delete m;
  delete m2;

  smi = "CC[H]";
  m = SmilesToMol(smi,false,false);
  TEST_ASSERT(m);
  TEST_ASSERT(m->getNumAtoms()==3);
  m2 = MolOps::mergeQueryHs(*m);
  TEST_ASSERT(m2->getNumAtoms()==2);
  TEST_ASSERT(!m->getAtomWithIdx(1)->hasQuery());
  TEST_ASSERT(m2->getAtomWithIdx(1)->hasQuery());
  delete m;
  delete m2;

  // sf.net issue 3415206
  smi = "CO[H]";
  m = SmilesToMol(smi,false,false);
  TEST_ASSERT(m);
  TEST_ASSERT(m->getNumAtoms()==3);
  m2 = MolOps::mergeQueryHs(*m);
  TEST_ASSERT(m2->getNumAtoms()==2);
  sma = SmartsWrite::GetAtomSmarts(static_cast<const QueryAtom *>(m2->getAtomWithIdx(1)));
  //BOOST_LOG(rdInfoLog) << "sma: " << sma<<std::endl;
  TEST_ASSERT(sma=="[#8&!H0]");
  delete m;
  delete m2;

  smi = "CN([H])[H]";
  m = SmilesToMol(smi,false,false);
  TEST_ASSERT(m);
  TEST_ASSERT(m->getNumAtoms()==4);
  m2 = MolOps::mergeQueryHs(*m);
  TEST_ASSERT(m2->getNumAtoms()==2);
  sma = SmartsWrite::GetAtomSmarts(static_cast<const QueryAtom *>(m2->getAtomWithIdx(1)));
  //BOOST_LOG(rdInfoLog) << "sma: " << sma<<std::endl;
  TEST_ASSERT(sma=="[#7&!H0&!H1]");
  delete m;
  delete m2;

  BOOST_LOG(rdInfoLog) << "Finished" << std::endl;
}


void test9()
{
  BOOST_LOG(rdInfoLog) << "-----------------------\n Testing Distance Matrix Operations" << std::endl;
  ROMol *m;
  std::string smi = "CC=C";
  m = SmilesToMol(smi);
  TEST_ASSERT(m);
  TEST_ASSERT(m->getNumAtoms()==3);
  double *dMat;
  dMat = MolOps::getDistanceMat(*m,false,false);
  TEST_ASSERT(dMat);
  TEST_ASSERT(dMat[0]==0.0);
  TEST_ASSERT(dMat[1]==1.0);
  TEST_ASSERT(dMat[2]==2.0);
  TEST_ASSERT(dMat[3]==1.0);
  TEST_ASSERT(dMat[4]==0.0);
  TEST_ASSERT(dMat[5]==1.0);
  TEST_ASSERT(dMat[6]==2.0);
  TEST_ASSERT(dMat[7]==1.0);
  TEST_ASSERT(dMat[8]==0.0);

  dMat = MolOps::getDistanceMat(*m,false,false);
  TEST_ASSERT(dMat);
  TEST_ASSERT(dMat[0]==0.0);
  TEST_ASSERT(dMat[1]==1.0);
  TEST_ASSERT(dMat[2]==2.0);
  TEST_ASSERT(dMat[3]==1.0);
  TEST_ASSERT(dMat[4]==0.0);
  TEST_ASSERT(dMat[5]==1.0);
  TEST_ASSERT(dMat[6]==2.0);
  TEST_ASSERT(dMat[7]==1.0);
  TEST_ASSERT(dMat[8]==0.0);

  // test Issue328:
  dMat = MolOps::getDistanceMat(*m,true,false);
  TEST_ASSERT(dMat);
  TEST_ASSERT(dMat[0]==0.0);
  TEST_ASSERT(dMat[1]==1.0);
  TEST_ASSERT(dMat[2]==1.5);
  TEST_ASSERT(dMat[3]==1.0);
  TEST_ASSERT(dMat[4]==0.0);
  TEST_ASSERT(dMat[5]==0.5);
  TEST_ASSERT(dMat[6]==1.5);
  TEST_ASSERT(dMat[7]==0.5);
  TEST_ASSERT(dMat[8]==0.0);


  dMat = MolOps::getDistanceMat(*m,false,false);
  TEST_ASSERT(dMat);
  TEST_ASSERT(dMat[0]==0.0);
  TEST_ASSERT(dMat[1]==1.0);
  TEST_ASSERT(dMat[2]==2.0);
  TEST_ASSERT(dMat[3]==1.0);
  TEST_ASSERT(dMat[4]==0.0);
  TEST_ASSERT(dMat[5]==1.0);
  TEST_ASSERT(dMat[6]==2.0);
  TEST_ASSERT(dMat[7]==1.0);
  TEST_ASSERT(dMat[8]==0.0);
  
  BOOST_LOG(rdInfoLog) << "Finished" << std::endl;
}

void test10()
{
  BOOST_LOG(rdInfoLog) << "-----------------------\n Testing Atom Ranking" << std::endl;
  ROMol *m;
  std::string smi = "FC(Cl)(Br)C";
  m = SmilesToMol(smi);
  TEST_ASSERT(m);

  INT_VECT ranks;
  ranks.resize(m->getNumAtoms());
  Chirality::assignAtomCIPRanks(*m,ranks);

  int cip1,cip2;
  TEST_ASSERT(m->getAtomWithIdx(0)->hasProp("_CIPRank"));
  m->getAtomWithIdx(0)->getProp("_CIPRank",cip1);
  TEST_ASSERT(cip1==ranks[0]);
  TEST_ASSERT(m->getAtomWithIdx(2)->hasProp("_CIPRank"));
  m->getAtomWithIdx(2)->getProp("_CIPRank",cip2);
  TEST_ASSERT(cip2==ranks[2]);
  TEST_ASSERT(cip1<cip2);
  TEST_ASSERT(m->getAtomWithIdx(4)->hasProp("_CIPRank"));
  m->getAtomWithIdx(4)->getProp("_CIPRank",cip2);
  TEST_ASSERT(cip1>cip2);
  m->getAtomWithIdx(2)->getProp("_CIPRank",cip1);
  TEST_ASSERT(m->getAtomWithIdx(3)->hasProp("_CIPRank"));
  m->getAtomWithIdx(3)->getProp("_CIPRank",cip2);
  TEST_ASSERT(cip1<cip2);
  
  delete m;
  smi = "FC(Cl)(Br)C(F)(F)F";
  m = SmilesToMol(smi);
  TEST_ASSERT(m);
  ranks.resize(m->getNumAtoms());
  Chirality::assignAtomCIPRanks(*m,ranks);
  for(unsigned int i=0;i<m->getNumAtoms();i++){
    int cip;
    TEST_ASSERT(m->getAtomWithIdx(i)->hasProp("_CIPRank"));
    m->getAtomWithIdx(i)->getProp("_CIPRank",cip);
  }
  
  BOOST_LOG(rdInfoLog) << "Finished" << std::endl;
}


void test11()
{
  BOOST_LOG(rdInfoLog) << "-----------------------\n Testing CIP chirality" << std::endl;
  ROMol *m;
  std::string cip;
  std::string smi = "F[C@]([C@])(Cl)Br";

  m = SmilesToMol(smi);
  TEST_ASSERT(m);
  MolOps::assignStereochemistry(*m,true);
  // make sure the cleanup worked:
  TEST_ASSERT(m->getAtomWithIdx(2)->getChiralTag()==Atom::CHI_UNSPECIFIED);

  TEST_ASSERT(!(m->getAtomWithIdx(0)->hasProp("_CIPCode")));
  TEST_ASSERT(m->getAtomWithIdx(1)->hasProp("_CIPCode"));
  TEST_ASSERT(!(m->getAtomWithIdx(2)->hasProp("_CIPCode")));
  m->getAtomWithIdx(1)->getProp("_CIPCode",cip);
  TEST_ASSERT(cip=="R");


  delete m;
  smi = "F[C@H](C)C";
  m = SmilesToMol(smi);
  TEST_ASSERT(m);
  MolOps::assignStereochemistry(*m,true);
  TEST_ASSERT(m->getAtomWithIdx(1)->getChiralTag()==Atom::CHI_UNSPECIFIED);
  TEST_ASSERT(!(m->getAtomWithIdx(0)->hasProp("_CIPCode")));
  TEST_ASSERT(!(m->getAtomWithIdx(1)->hasProp("_CIPCode")));
  TEST_ASSERT(!(m->getAtomWithIdx(2)->hasProp("_CIPCode")));
  // test Issue 194:
  TEST_ASSERT(m->getAtomWithIdx(1)->getNoImplicit()==false);
  TEST_ASSERT(m->getAtomWithIdx(1)->getNumImplicitHs()==1);


  delete m;
  smi = "F[C@]1CC(Cl)C1";
  m = SmilesToMol(smi);
  TEST_ASSERT(m);
  MolOps::assignStereochemistry(*m,true);
  TEST_ASSERT(m->getAtomWithIdx(1)->getChiralTag()==Atom::CHI_UNSPECIFIED);
  TEST_ASSERT(!(m->getAtomWithIdx(1)->hasProp("_CIPCode")));

  delete m;
  smi = "F[C@H]1C(Cl)CC1";
  m = SmilesToMol(smi);
  TEST_ASSERT(m);
  MolOps::assignStereochemistry(*m,true);
  TEST_ASSERT(m->getAtomWithIdx(1)->getChiralTag()!=Atom::CHI_UNSPECIFIED);
  TEST_ASSERT(m->getAtomWithIdx(1)->hasProp("_CIPCode"));

  delete m;
  smi = "F[C@@](C)(Cl)Br";
  m = SmilesToMol(smi);
  TEST_ASSERT(m);
  MolOps::assignStereochemistry(*m,true);
  TEST_ASSERT(!(m->getAtomWithIdx(0)->hasProp("_CIPCode")));
  TEST_ASSERT(m->getAtomWithIdx(1)->hasProp("_CIPCode"));
  TEST_ASSERT(!(m->getAtomWithIdx(2)->hasProp("_CIPCode")));
  m->getAtomWithIdx(1)->getProp("_CIPCode",cip);
  TEST_ASSERT(cip=="S");

  delete m;
  smi = "F[C@](Br)(C)Cl";
  m = SmilesToMol(smi);
  TEST_ASSERT(m);
  MolOps::assignStereochemistry(*m,true);
  TEST_ASSERT(m->getAtomWithIdx(1)->hasProp("_CIPCode"));
  m->getAtomWithIdx(1)->getProp("_CIPCode",cip);
  TEST_ASSERT(cip=="R");
  delete m;
  smi = "F[C@](Cl)(Br)C";
  m = SmilesToMol(smi);
  TEST_ASSERT(m);
  MolOps::assignStereochemistry(*m,true);
  TEST_ASSERT(m->getAtomWithIdx(1)->hasProp("_CIPCode"));
  m->getAtomWithIdx(1)->getProp("_CIPCode",cip);
  TEST_ASSERT(cip=="R");

  delete m;
  smi = "FC(F)(F)[C@](Br)(F)C(Cl)(Cl)Cl";
  m = SmilesToMol(smi);
  TEST_ASSERT(m);
  MolOps::assignStereochemistry(*m,true);
  TEST_ASSERT(m->getAtomWithIdx(4)->hasProp("_CIPCode"));
  m->getAtomWithIdx(4)->getProp("_CIPCode",cip);
  TEST_ASSERT(cip=="R");

  delete m;
  smi = "C[C@](C=C)(F)Br";
  m = SmilesToMol(smi);
  TEST_ASSERT(m);
  MolOps::assignStereochemistry(*m,true);
  TEST_ASSERT(m->getAtomWithIdx(1)->hasProp("_CIPCode"));
  m->getAtomWithIdx(1)->getProp("_CIPCode",cip);
  TEST_ASSERT(cip=="S");

  delete m;
  smi = "CC[C@](C=C)(F)Br";
  m = SmilesToMol(smi);
  TEST_ASSERT(m);
  MolOps::assignStereochemistry(*m,true);
  TEST_ASSERT(m->getAtomWithIdx(2)->hasProp("_CIPCode"));
  m->getAtomWithIdx(2)->getProp("_CIPCode",cip);
  TEST_ASSERT(cip=="S");
  delete m;
  smi = "[CH2-][C@](C)(F)Br";
  m = SmilesToMol(smi);
  TEST_ASSERT(m);
  MolOps::assignStereochemistry(*m,true);
  TEST_ASSERT(m->getAtomWithIdx(1)->hasProp("_CIPCode"));
  m->getAtomWithIdx(1)->getProp("_CIPCode",cip);
  TEST_ASSERT(cip=="S");

  delete m;
  smi = "F[C@]([H])(Cl)Br";
  m = SmilesToMol(smi);
  TEST_ASSERT(m);
  MolOps::assignStereochemistry(*m,true);
  TEST_ASSERT(m->getAtomWithIdx(1)->hasProp("_CIPCode"));
  m->getAtomWithIdx(1)->getProp("_CIPCode",cip);
  TEST_ASSERT(cip=="R");

  delete m;
  smi = "[C@H](Cl)(F)Br";
  m = SmilesToMol(smi);
  TEST_ASSERT(m);
  MolOps::assignStereochemistry(*m,true);
  TEST_ASSERT(m->getAtomWithIdx(0)->hasProp("_CIPCode"));
  m->getAtomWithIdx(0)->getProp("_CIPCode",cip);
  TEST_ASSERT(cip=="R");

  delete m;
  smi = "[C@]([H])(Cl)(F)Br";
  m = SmilesToMol(smi);
  TEST_ASSERT(m);
  MolOps::assignStereochemistry(*m,true);
  TEST_ASSERT(m->getAtomWithIdx(0)->hasProp("_CIPCode"));
  m->getAtomWithIdx(0)->getProp("_CIPCode",cip);
  TEST_ASSERT(cip=="R");

  delete m;
  smi = "F[C@H](Cl)Br";
  m = SmilesToMol(smi);
  TEST_ASSERT(m);
  MolOps::assignStereochemistry(*m,true);
  TEST_ASSERT(m->getAtomWithIdx(1)->hasProp("_CIPCode"));
  m->getAtomWithIdx(1)->getProp("_CIPCode",cip);
  TEST_ASSERT(cip=="R");
  
  delete m;
  smi = "CC[C@H](C=C)C";
#ifdef VERBOSE_CANON
  BOOST_LOG(rdDebugLog) << " ----------------- ------------- ----------------" << std::endl;
  BOOST_LOG(rdDebugLog) << "\t>" << smi << std::endl;
#endif
  m = SmilesToMol(smi);
  TEST_ASSERT(m);
  MolOps::assignStereochemistry(*m,true);
  TEST_ASSERT(m->getAtomWithIdx(2)->hasProp("_CIPCode"));
  m->getAtomWithIdx(2)->getProp("_CIPCode",cip);
  TEST_ASSERT(cip=="R");

  delete m;
  smi = "OC[C@H](C=C)C";
#ifdef VERBOSE_CANON
  BOOST_LOG(rdDebugLog) << " ----------------- ------------- ----------------" << std::endl;
  BOOST_LOG(rdDebugLog) << "\t>" << smi << std::endl;
#endif
  m = SmilesToMol(smi);
  TEST_ASSERT(m);
  MolOps::assignStereochemistry(*m,true);
  TEST_ASSERT(m->getAtomWithIdx(2)->hasProp("_CIPCode"));
  m->getAtomWithIdx(2)->getProp("_CIPCode",cip);
  TEST_ASSERT(cip=="S");

  delete m;
  smi = "CC[C@H](C=C)O";
#ifdef VERBOSE_CANON
  BOOST_LOG(rdDebugLog) << " ----------------- ------------- ----------------" << std::endl;
  BOOST_LOG(rdDebugLog) << "\t>" << smi << std::endl;
#endif
  m = SmilesToMol(smi);
  TEST_ASSERT(m);
  MolOps::assignStereochemistry(*m,true);
  TEST_ASSERT(m->getAtomWithIdx(2)->hasProp("_CIPCode"));
  m->getAtomWithIdx(2)->getProp("_CIPCode",cip);
  TEST_ASSERT(cip=="R");

  delete m;
  smi = "OC[C@H](C=C)O";
#ifdef VERBOSE_CANON
  BOOST_LOG(rdDebugLog) << " ----------------- ------------- ----------------" << std::endl;
  BOOST_LOG(rdDebugLog) << "\t>" << smi << std::endl;
#endif
  m = SmilesToMol(smi);
  TEST_ASSERT(m);
  MolOps::assignStereochemistry(*m,true);
  TEST_ASSERT(m->getAtomWithIdx(2)->hasProp("_CIPCode"));
  m->getAtomWithIdx(2)->getProp("_CIPCode",cip);
  TEST_ASSERT(cip=="S");

  delete m;
  smi = "C[C@H]1C[C@H](C=C1)N";
#ifdef VERBOSE_CANON
  BOOST_LOG(rdDebugLog) << " ----------------- ------------- ----------------" << std::endl;
  BOOST_LOG(rdDebugLog) << "\t>" << smi << std::endl;
#endif
  m = SmilesToMol(smi);
  TEST_ASSERT(m);
  MolOps::assignStereochemistry(*m,true);
  TEST_ASSERT(m->getAtomWithIdx(1)->hasProp("_CIPCode"));
  m->getAtomWithIdx(1)->getProp("_CIPCode",cip);
  TEST_ASSERT(cip=="S");
  TEST_ASSERT(m->getAtomWithIdx(3)->hasProp("_CIPCode"));
  m->getAtomWithIdx(3)->getProp("_CIPCode",cip);
  TEST_ASSERT(cip=="R");

  // a couple random molecules from the BBB data set
  delete m;
  smi = "OC[C@H]1C[C@@H](N2C=NC3=C2N=C(N)N=C3NC4CC4)C=C1";
#ifdef VERBOSE_CANON
  BOOST_LOG(rdDebugLog) << " ----------------- ------------- ----------------" << std::endl;
  BOOST_LOG(rdDebugLog) << "\t>" << smi << std::endl;
#endif
  m = SmilesToMol(smi);
  TEST_ASSERT(m);
  MolOps::assignStereochemistry(*m,true);
  TEST_ASSERT(m->getAtomWithIdx(2)->hasProp("_CIPCode"));
  m->getAtomWithIdx(2)->getProp("_CIPCode",cip);
  TEST_ASSERT(cip=="S");
  TEST_ASSERT(m->getAtomWithIdx(4)->hasProp("_CIPCode"));
  m->getAtomWithIdx(4)->getProp("_CIPCode",cip);
  TEST_ASSERT(cip=="R");



  delete m;
  smi = "N[C@H]1O[C@@H](SC1)CO";
#ifdef VERBOSE_CANON
  BOOST_LOG(rdDebugLog) << " ----------------- ------------- ----------------" << std::endl;
  BOOST_LOG(rdDebugLog) << "\t>" << smi << std::endl;
#endif
  m = SmilesToMol(smi);
  TEST_ASSERT(m);
  MolOps::assignStereochemistry(*m,true);
  TEST_ASSERT(m->getAtomWithIdx(1)->hasProp("_CIPCode"));
  m->getAtomWithIdx(1)->getProp("_CIPCode",cip);
  TEST_ASSERT(cip=="S");
  TEST_ASSERT(m->getAtomWithIdx(3)->hasProp("_CIPCode"));
  m->getAtomWithIdx(3)->getProp("_CIPCode",cip);
  TEST_ASSERT(cip=="S");


  delete m;
  smi = "C1(N([C@H]2O[C@H](CO)SC2)C=CC(N)=N1)=O";
#ifdef VERBOSE_CANON
  BOOST_LOG(rdDebugLog) << " ----------------- ------------- ----------------" << std::endl;
  BOOST_LOG(rdDebugLog) << "\t>" << smi << std::endl;
#endif
  m = SmilesToMol(smi);
  TEST_ASSERT(m);
  MolOps::assignStereochemistry(*m,true);
  TEST_ASSERT(m->getAtomWithIdx(2)->hasProp("_CIPCode"));
  m->getAtomWithIdx(2)->getProp("_CIPCode",cip);
  TEST_ASSERT(cip=="S");
  TEST_ASSERT(m->getAtomWithIdx(4)->hasProp("_CIPCode"));
  m->getAtomWithIdx(4)->getProp("_CIPCode",cip);
  TEST_ASSERT(cip=="S");

  // this is Issue 152:
  smi = "C1[C@H](N)C[C@H](C)C=1";
#ifdef VERBOSE_CANON
  BOOST_LOG(rdDebugLog) << " ----------------- ------------- ----------------" << std::endl;
  BOOST_LOG(rdDebugLog) << "\t>" << smi << std::endl;
#endif
  delete m;
  m = SmilesToMol(smi);
  TEST_ASSERT(m);
  MolOps::assignStereochemistry(*m,true);
  TEST_ASSERT(m->getAtomWithIdx(1)->hasProp("_CIPCode"));
  m->getAtomWithIdx(1)->getProp("_CIPCode",cip);
  TEST_ASSERT(cip=="R");
  TEST_ASSERT(m->getAtomWithIdx(4)->hasProp("_CIPCode"));
  m->getAtomWithIdx(4)->getProp("_CIPCode",cip);
  TEST_ASSERT(cip=="S");

  
  // -----------------------------------------------
  // these are related to Issue 397:
  smi = "C(=O)[C@@H](C)N";
#ifdef VERBOSE_CANON
  BOOST_LOG(rdDebugLog) << " ----------------- ------------- ----------------" << std::endl;
  BOOST_LOG(rdDebugLog) << "\t>" << smi << std::endl;
#endif
  delete m;
  m = SmilesToMol(smi);
  TEST_ASSERT(m);
  MolOps::assignStereochemistry(*m,true);
  TEST_ASSERT(m->getAtomWithIdx(2)->hasProp("_CIPCode"));
  m->getAtomWithIdx(2)->getProp("_CIPCode",cip);
  TEST_ASSERT(cip=="R");

  smi = "C(=O)[C@@H](CO)N";
#ifdef VERBOSE_CANON
  BOOST_LOG(rdDebugLog) << " ----------------- ------------- ----------------" << std::endl;
  BOOST_LOG(rdDebugLog) << "\t>" << smi << std::endl;
#endif
  delete m;
  m = SmilesToMol(smi);
  TEST_ASSERT(m);
  MolOps::assignStereochemistry(*m,true);
  TEST_ASSERT(m->getAtomWithIdx(2)->hasProp("_CIPCode"));
  m->getAtomWithIdx(2)->getProp("_CIPCode",cip);
  TEST_ASSERT(cip=="R");

  smi = "C(O)[C@@H](C)N";
#ifdef VERBOSE_CANON
  BOOST_LOG(rdDebugLog) << " ----------------- ------------- ----------------" << std::endl;
  BOOST_LOG(rdDebugLog) << "\t>" << smi << std::endl;
#endif
  delete m;
  m = SmilesToMol(smi);
  TEST_ASSERT(m);
  MolOps::assignStereochemistry(*m,true);
  TEST_ASSERT(m->getAtomWithIdx(2)->hasProp("_CIPCode"));
  m->getAtomWithIdx(2)->getProp("_CIPCode",cip);
  TEST_ASSERT(cip=="R");
  // -----------------------------------------------


  // NOTE: This test gives correct results according to the current
  // CIP ranking procedure, but the results are actually incorrect.
  // This arises because of the inclusion of hybridization in the
  // chiral atom invariants
  // (see the note in Chirality.cpp:buildCIPInvariants())
  smi = "[H][C@@](O)(C=C)C(C)CC";
#ifdef VERBOSE_CANON
  BOOST_LOG(rdDebugLog) << " ----------------- ------------- ----------------" << std::endl;
  BOOST_LOG(rdDebugLog) << "\t>" << smi << std::endl;
#endif
  delete m;
  m = SmilesToMol(smi);
  TEST_ASSERT(m);
  MolOps::assignStereochemistry(*m,true);
  TEST_ASSERT(m->getAtomWithIdx(0)->hasProp("_CIPCode"));
  m->getAtomWithIdx(0)->getProp("_CIPCode",cip);
  TEST_ASSERT(cip=="S");

  smi = "[H][C@@](O)(C=C)C(C)CO";
#ifdef VERBOSE_CANON
  BOOST_LOG(rdDebugLog) << " ----------------- ------------- ----------------" << std::endl;
  BOOST_LOG(rdDebugLog) << "\t>" << smi << std::endl;
#endif
  delete m;
  m = SmilesToMol(smi);
  TEST_ASSERT(m);
  MolOps::assignStereochemistry(*m,true);
  TEST_ASSERT(m->getAtomWithIdx(0)->hasProp("_CIPCode"));
  m->getAtomWithIdx(0)->getProp("_CIPCode",cip);
  TEST_ASSERT(cip=="R");

  smi = "[H][C@@]12C[C@@](NC1)(OC2)[H]";
#ifdef VERBOSE_CANON
  BOOST_LOG(rdDebugLog) << " ----------------- ------------- ----------------" << std::endl;
  BOOST_LOG(rdDebugLog) << "\t>" << smi << std::endl;
#endif
  delete m;
  m = SmilesToMol(smi);
  TEST_ASSERT(m);
  MolOps::assignStereochemistry(*m,true);
  TEST_ASSERT(m->getAtomWithIdx(0)->hasProp("_CIPCode"));
  m->getAtomWithIdx(0)->getProp("_CIPCode",cip);
  TEST_ASSERT(cip=="R");
  TEST_ASSERT(m->getAtomWithIdx(2)->hasProp("_CIPCode"));
  m->getAtomWithIdx(2)->getProp("_CIPCode",cip);
  TEST_ASSERT(cip=="S");

  smi = "[H][C@@]12C[C@@](C=C1)(CC2)[H]";
#ifdef VERBOSE_CANON
  BOOST_LOG(rdDebugLog) << " ----------------- ------------- ----------------" << std::endl;
  BOOST_LOG(rdDebugLog) << "\t>" << smi << std::endl;
#endif
  delete m;
  m = SmilesToMol(smi);
  TEST_ASSERT(m);
  MolOps::assignStereochemistry(*m,true);
  TEST_ASSERT(m->getAtomWithIdx(0)->hasProp("_CIPCode"));
  m->getAtomWithIdx(0)->getProp("_CIPCode",cip);
  TEST_ASSERT(cip=="R");
  TEST_ASSERT(m->getAtomWithIdx(2)->hasProp("_CIPCode"));
  m->getAtomWithIdx(2)->getProp("_CIPCode",cip);
  TEST_ASSERT(cip=="S");

  smi = "[H][C@@]12O[C@@](CC1)(C3C2C(NC3=O)=O)[H]";
#ifdef VERBOSE_CANON
  BOOST_LOG(rdDebugLog) << " ----------------- ------------- ----------------" << std::endl;
  BOOST_LOG(rdDebugLog) << "\t>" << smi << std::endl;
#endif
  delete m;
  m = SmilesToMol(smi);
  TEST_ASSERT(m);
  MolOps::assignStereochemistry(*m,true);
  TEST_ASSERT(m->getAtomWithIdx(0)->hasProp("_CIPCode"));
  m->getAtomWithIdx(0)->getProp("_CIPCode",cip);
  TEST_ASSERT(cip=="R");
  TEST_ASSERT(m->getAtomWithIdx(2)->hasProp("_CIPCode"));
  m->getAtomWithIdx(2)->getProp("_CIPCode",cip);
  TEST_ASSERT(cip=="S");

  smi = "[H][C@@]12O[C@@](C=C1)(C3C2C(NC3=O)=O)[H]";
#ifdef VERBOSE_CANON
  BOOST_LOG(rdDebugLog) << " ----------------- ------------- ----------------" << std::endl;
  BOOST_LOG(rdDebugLog) << "\t>" << smi << std::endl;
#endif
  delete m;
  m = SmilesToMol(smi);
  TEST_ASSERT(m);
  MolOps::assignStereochemistry(*m,true);
  TEST_ASSERT(m->getAtomWithIdx(0)->hasProp("_CIPCode"));
  m->getAtomWithIdx(0)->getProp("_CIPCode",cip);
  TEST_ASSERT(cip=="R");
  TEST_ASSERT(m->getAtomWithIdx(2)->hasProp("_CIPCode"));
  m->getAtomWithIdx(2)->getProp("_CIPCode",cip);
  TEST_ASSERT(cip=="S");


  // -----------------------------------------------

  
  BOOST_LOG(rdInfoLog) << "Finished" << std::endl;
}


void test12()
{
  BOOST_LOG(rdInfoLog) << "-----------------------\n Testing double bond stereochemistry" << std::endl;
  ROMol *m;
  RWMol *m2;
  std::string smi = "F\\C=C/Cl";
  std::string refSmi;

  m = SmilesToMol(smi);
  TEST_ASSERT(m);
  TEST_ASSERT(m->getBondWithIdx(0)->getStereo() == Bond::STEREONONE);
  TEST_ASSERT(m->getBondWithIdx(1)->getStereo() == Bond::STEREOZ);
  TEST_ASSERT(m->getBondWithIdx(2)->getStereo() == Bond::STEREONONE);

  delete m;
  smi = "F/C=CCl";
  m = SmilesToMol(smi);
  TEST_ASSERT(m);
  TEST_ASSERT(m->getBondWithIdx(1)->getStereo() == Bond::STEREONONE);

  delete m;
  smi = "F/C=C/Cl";
  m = SmilesToMol(smi);
  TEST_ASSERT(m);
  TEST_ASSERT(m->getBondWithIdx(1)->getStereo()==Bond::STEREOE);

  delete m;
  smi = "F/C=C(/Br)Cl";
  m = SmilesToMol(smi);
  TEST_ASSERT(m);
  TEST_ASSERT(m->getBondWithIdx(1)->getStereo()==Bond::STEREOE);


  delete m;
  smi = "F/C=C(/Cl)Br";
  m = SmilesToMol(smi);
  TEST_ASSERT(m);
  TEST_ASSERT(m->getBondWithIdx(1)->getStereo()==Bond::STEREOZ);


  delete m;
  smi = "F/C(Br)=C/Cl";
  m = SmilesToMol(smi);
  TEST_ASSERT(m);
  TEST_ASSERT(m->getBondWithIdx(2)->getStereo()==Bond::STEREOZ);

  delete m;
  smi = "F/C=C(/Cl)Cl";
  m = SmilesToMol(smi);
  TEST_ASSERT(m);
  TEST_ASSERT(m->getBondWithIdx(1)->getStereo() == Bond::STEREONONE);

  // build a molecule from scratch to test problems
  // around Issue 180. The molecule corresponds to SMILES
  // F/C=C(/Br)C
  delete m;
  m2 = new RWMol();
  m2->addAtom(new Atom(9),true,true);
  m2->addAtom(new Atom(6),true,true);
  m2->addAtom(new Atom(6),true,true);
  m2->addAtom(new Atom(35),true,true);
  m2->addAtom(new Atom(6),true,true);
  m2->addBond(0,1,Bond::SINGLE);
  m2->addBond(1,2,Bond::DOUBLE);
  m2->addBond(2,3,Bond::SINGLE);
  m2->addBond(2,4,Bond::SINGLE);
  m2->getBondWithIdx(0)->setBondDir(Bond::ENDUPRIGHT);
  m2->getBondWithIdx(2)->setBondDir(Bond::ENDUPRIGHT);
  m2->getBondWithIdx(3)->setBondDir(Bond::ENDDOWNRIGHT);
  MolOps::sanitizeMol(*m2);
  MolOps::assignStereochemistry(*m2);
  TEST_ASSERT(m2->getBondWithIdx(1)->getStereo()==Bond::STEREOE);


  m2->getBondWithIdx(0)->setBondDir(Bond::ENDDOWNRIGHT);
  MolOps::assignStereochemistry(*m2,true,true);
  TEST_ASSERT(m2->getBondWithIdx(1)->getStereo()==Bond::STEREOZ);

  delete m2;
  m2 = new RWMol();
  m2->addAtom(new Atom(9),true,true);
  m2->addAtom(new Atom(6),true,true);
  m2->addAtom(new Atom(6),true,true);
  m2->addAtom(new Atom(35),true,true);
  m2->addAtom(new Atom(6),true,true);
  m2->addBond(1,0,Bond::SINGLE);
  m2->addBond(1,2,Bond::DOUBLE);
  m2->addBond(2,3,Bond::SINGLE);
  m2->addBond(2,4,Bond::SINGLE);
  m2->getBondWithIdx(0)->setBondDir(Bond::ENDUPRIGHT);
  m2->getBondWithIdx(2)->setBondDir(Bond::ENDUPRIGHT);
  m2->getBondWithIdx(3)->setBondDir(Bond::ENDDOWNRIGHT);
  MolOps::sanitizeMol(*m2);
  MolOps::assignStereochemistry(*m2);
  TEST_ASSERT(m2->getBondWithIdx(1)->getStereo()==Bond::STEREOZ);

  m2->getBondWithIdx(0)->setBondDir(Bond::ENDDOWNRIGHT);
  MolOps::assignStereochemistry(*m2,true,true);
  TEST_ASSERT(m2->getBondWithIdx(1)->getStereo()==Bond::STEREOE);


  // ----------------------
  // test Issue 174:
  delete m2;
  smi = "O\\N=C\\C=N/O";
  m2 = SmilesToMol(smi);
  TEST_ASSERT(m2);
  TEST_ASSERT(m2->getBondWithIdx(1)->getStereo()==Bond::STEREOE);
  TEST_ASSERT(m2->getBondWithIdx(3)->getStereo()==Bond::STEREOZ);
  refSmi = MolToSmiles(*m2,1);
  m = SmilesToMol(refSmi);
  TEST_ASSERT(m);
  smi = MolToSmiles(*m,1);
  TEST_ASSERT(refSmi==smi);

  delete m;
  delete m2;

  BOOST_LOG(rdInfoLog) << "Finished" << std::endl;
}


void testIssue183()
{
  // ----------------------
  // test "unsetting" of redundant bond directions:

  BOOST_LOG(rdInfoLog) << "-----------------------\n Testing Issue 183\n" << std::endl;
  RWMol *m,*m2;
  std::string smi;
  std::string refSmi;

  smi = "Cl\\C(C)=C(\\C(F)=C(/F)C)/C(C)=C(\\F)C";
  m2 = SmilesToMol(smi);
  TEST_ASSERT(m2);
  TEST_ASSERT(m2->getBondWithIdx(2)->getStereo()==Bond::STEREOE);
  TEST_ASSERT(m2->getBondWithIdx(5)->getStereo()==Bond::STEREOE);
  TEST_ASSERT(m2->getBondWithIdx(10)->getStereo()==Bond::STEREOZ);

  m2->debugMol(std::cerr);  
  refSmi = MolToSmiles(*m2,1);
  BOOST_LOG(rdInfoLog) << "ref: " << refSmi << std::endl;
  m = SmilesToMol(refSmi);
  TEST_ASSERT(m);
  smi = MolToSmiles(*m,1);
  BOOST_LOG(rdInfoLog) << "smi: " << smi << std::endl;
  TEST_ASSERT(refSmi==smi);

  int nEs=0,nZs=0,nDbl=0;
  for(RWMol::BondIterator bondIt=m->beginBonds();
      bondIt!=m->endBonds();
      bondIt++){
    if((*bondIt)->getBondType()==Bond::DOUBLE){
      nDbl++;
      if((*bondIt)->getStereo()==Bond::STEREOE) nEs++;
      else if((*bondIt)->getStereo()==Bond::STEREOZ) nZs++;
    }
  }
  //BOOST_LOG(rdInfoLog) << ">> " << nDbl << " " << nEs << " " << nZs << std::endl;
  TEST_ASSERT(nDbl==3);
  TEST_ASSERT(nEs==2);
  TEST_ASSERT(nZs==1);
  delete m;
  delete m2;
  BOOST_LOG(rdInfoLog) << "Finished" << std::endl;
}


void testIssue188()
{
  BOOST_LOG(rdInfoLog) << "-----------------------\n Testing Issue 188: bad CIP rankings" << std::endl;
  ROMol *m;
  std::string smi;
  int cip1,cip2,cip3;

  smi = "OC[C@H](C=C)C";
  m = SmilesToMol(smi);
  INT_VECT ranks;
  ranks.resize(m->getNumAtoms());
  Chirality::assignAtomCIPRanks(*m,ranks);
  TEST_ASSERT(m);
  TEST_ASSERT(m->getAtomWithIdx(1)->hasProp("_CIPRank"));
  m->getAtomWithIdx(1)->getProp("_CIPRank",cip1);
  TEST_ASSERT(m->getAtomWithIdx(3)->hasProp("_CIPRank"));
  m->getAtomWithIdx(3)->getProp("_CIPRank",cip2);
  TEST_ASSERT(cip1>cip2);
  TEST_ASSERT(m->getAtomWithIdx(5)->hasProp("_CIPRank"));
  m->getAtomWithIdx(5)->getProp("_CIPRank",cip3);
  TEST_ASSERT(cip1>cip3);
  TEST_ASSERT(cip2>cip3);

  delete m;
  smi = "CC(=N\\N)/C=N/N";
  m = SmilesToMol(smi);
  TEST_ASSERT(m);
  ranks.resize(m->getNumAtoms());
  Chirality::assignAtomCIPRanks(*m,ranks);
  TEST_ASSERT(m->getAtomWithIdx(0)->hasProp("_CIPRank"));
  m->getAtomWithIdx(0)->getProp("_CIPRank",cip1);
  TEST_ASSERT(m->getAtomWithIdx(1)->hasProp("_CIPRank"));
  m->getAtomWithIdx(1)->getProp("_CIPRank",cip2);
  TEST_ASSERT(cip2>cip1);
  TEST_ASSERT(m->getAtomWithIdx(4)->hasProp("_CIPRank"));
  m->getAtomWithIdx(4)->getProp("_CIPRank",cip3);
  TEST_ASSERT(cip3>cip1);
  TEST_ASSERT(cip2>cip3);
  delete m;
  BOOST_LOG(rdInfoLog) << "Finished" << std::endl;
}



void testIssue189()
{
  BOOST_LOG(rdInfoLog) << "-----------------------\n Testing Issue 189: BondDirs not getting properly cleared." << std::endl;
  ROMol *m;
  std::string smi,refSmi;
  int count;

  smi = "C(=S)/N=c(/n1C)scc1";
  m = SmilesToMol(smi);
  TEST_ASSERT(m);

  std::cerr<<"\n\n\n\nPiece 1:\n";
  m->debugMol(std::cerr);
  
  TEST_ASSERT(m->getBondWithIdx(2)->getBondType()==Bond::DOUBLE);
  TEST_ASSERT(m->getBondWithIdx(2)->getStereo()==Bond::STEREOZ);

  count = 0;
  for(unsigned int i=0;i<m->getNumBonds();i++){
    if(m->getBondWithIdx(i)->getBondDir()!=Bond::NONE){
      count++;
    }
  }
  TEST_ASSERT(count==2);

  refSmi = MolToSmiles(*m,1);
  count = 0;
  for(unsigned int i=0;i<m->getNumBonds();i++){
    if(m->getBondWithIdx(i)->getBondDir()!=Bond::NONE){
      count++;
    }
  }
  TEST_ASSERT(count==2);
  std::cerr<<"\n\n\n\nPiece 2:\n";
  m->debugMol(std::cerr);
  std::cerr<<"SMILES: "<<refSmi<<std::endl;

  delete m;
  m = SmilesToMol(refSmi);
  TEST_ASSERT(m);
  count = 0;
  for(unsigned int i=0;i<m->getNumBonds();i++){
    if(m->getBondWithIdx(i)->getBondDir()!=Bond::NONE){
      count++;
    }
  }
  std::cerr<<"\n\n\n\nPiece 3:\n";
  m->debugMol(std::cerr);

  TEST_ASSERT(count==2);
  smi = MolToSmiles(*m,1);
  count = 0;
  for(unsigned int i=0;i<m->getNumBonds();i++){
    if(m->getBondWithIdx(i)->getBondDir()!=Bond::NONE){
      count++;
    }
  }
  std::cerr<<"\n\n\n\nPiece 4:\n";
  m->debugMol(std::cerr);
  std::cerr<<"SMILES: "<<smi<<std::endl;

  TEST_ASSERT(count==2);
  TEST_ASSERT(smi==refSmi);

  
  delete m;
  BOOST_LOG(rdInfoLog) << "Finished" << std::endl;
}

void testIssue190()
{
  BOOST_LOG(rdInfoLog) << "-----------------------\n Testing Issue 190: BondDirs incorrectly cleared." << std::endl;
  ROMol *m;
  std::string smi,refSmi;
  int count;

  smi ="O\\N=C\\NC(\\C)=N/OC";
  m = SmilesToMol(smi);
  TEST_ASSERT(m);
  TEST_ASSERT(m->getBondWithIdx(1)->getBondType() == Bond::DOUBLE);
  TEST_ASSERT(m->getBondWithIdx(1)->getStereo() == Bond::STEREOE);
  TEST_ASSERT(m->getBondWithIdx(5)->getBondType() == Bond::DOUBLE);
  TEST_ASSERT(m->getBondWithIdx(5)->getStereo() == Bond::STEREOZ);
  refSmi = MolToSmiles(*m,1);

  count = 0;
  for(unsigned int i=0;i<m->getNumBonds();i++){
    if(m->getBondWithIdx(i)->getBondDir()!=Bond::NONE){
      count++;
    }
  }
  TEST_ASSERT(count==4);

  delete m;
  m = SmilesToMol(refSmi);
  TEST_ASSERT(m);
  count = 0;
  for(unsigned int i=0;i<m->getNumBonds();i++){
    if(m->getBondWithIdx(i)->getBondDir()!=Bond::NONE){
      count++;
    }
  }
  TEST_ASSERT(count==4);
  smi = MolToSmiles(*m,1);
  count = 0;
  for(unsigned int i=0;i<m->getNumBonds();i++){
    if(m->getBondWithIdx(i)->getBondDir()!=Bond::NONE){
      count++;
    }
  }
  TEST_ASSERT(count==4);
  TEST_ASSERT(smi==refSmi);



  delete m;
  smi ="O\\N=C\\CC(\\C)=N/OC";
  m = SmilesToMol(smi);
  TEST_ASSERT(m);
  TEST_ASSERT(m->getBondWithIdx(1)->getBondType() == Bond::DOUBLE);
  TEST_ASSERT(m->getBondWithIdx(1)->getStereo() == Bond::STEREOE);
  TEST_ASSERT(m->getBondWithIdx(5)->getBondType() == Bond::DOUBLE);
  TEST_ASSERT(m->getBondWithIdx(5)->getStereo() == Bond::STEREOZ);
  refSmi = MolToSmiles(*m,1);

  count = 0;
  for(unsigned int i=0;i<m->getNumBonds();i++){
    if(m->getBondWithIdx(i)->getBondDir()!=Bond::NONE){
      count++;
    }
  }
  TEST_ASSERT(count==4);
  delete m;
  m = SmilesToMol(refSmi);
  TEST_ASSERT(m);
  count = 0;
  for(unsigned int i=0;i<m->getNumBonds();i++){
    if(m->getBondWithIdx(i)->getBondDir()!=Bond::NONE){
      count++;
    }
  }
  TEST_ASSERT(count==4);
  smi = MolToSmiles(*m,1);
  count = 0;
  for(unsigned int i=0;i<m->getNumBonds();i++){
    if(m->getBondWithIdx(i)->getBondDir()!=Bond::NONE){
      count++;
    }
  }
  TEST_ASSERT(count==4);
  TEST_ASSERT(smi==refSmi);



  delete m;
  smi ="O\\N=C\\C(=O)C(\\C)=N/OC";
  m = SmilesToMol(smi);
  TEST_ASSERT(m);
  TEST_ASSERT(m->getBondWithIdx(1)->getBondType() == Bond::DOUBLE);
  TEST_ASSERT(m->getBondWithIdx(1)->getStereo() == Bond::STEREOE);
  TEST_ASSERT(m->getBondWithIdx(6)->getBondType() == Bond::DOUBLE);
  TEST_ASSERT(m->getBondWithIdx(6)->getStereo() == Bond::STEREOZ);
  refSmi = MolToSmiles(*m,1);

  count = 0;
  for(unsigned int i=0;i<m->getNumBonds();i++){
    if(m->getBondWithIdx(i)->getBondDir()!=Bond::NONE){
      count++;
    }
  }
  TEST_ASSERT(count==4);
  delete m;
  m = SmilesToMol(refSmi);
  TEST_ASSERT(m);
  count = 0;
  for(unsigned int i=0;i<m->getNumBonds();i++){
    if(m->getBondWithIdx(i)->getBondDir()!=Bond::NONE){
      count++;
    }
  }
  TEST_ASSERT(count==4);
  smi = MolToSmiles(*m,1);
  count = 0;
  for(unsigned int i=0;i<m->getNumBonds();i++){
    if(m->getBondWithIdx(i)->getBondDir()!=Bond::NONE){
      count++;
    }
  }
  TEST_ASSERT(count==4);
  TEST_ASSERT(smi==refSmi);

  
  delete m;
  BOOST_LOG(rdInfoLog) << "Finished" << std::endl;
}

void testShortestPath() {
  BOOST_LOG(rdInfoLog) << "-----------------------\n Testing shortest path code. This should finish very quickly." << std::endl;
  {
    std::string smi ="CC(OC1C(CCCC3)C3C(CCCC2)C2C1OC(C)=O)=O";
    ROMol *m = SmilesToMol(smi);

    INT_LIST path = MolOps::getShortestPath(*m, 1, 20);
    CHECK_INVARIANT(path.size() == 7, "");
    INT_LIST_CI pi = path.begin();
    CHECK_INVARIANT((*pi) == 1, ""); pi++;
    CHECK_INVARIANT((*pi) == 2, ""); pi++;
    CHECK_INVARIANT((*pi) == 3, ""); pi++;
    CHECK_INVARIANT((*pi) == 16, ""); pi++;
    CHECK_INVARIANT((*pi) == 17, ""); pi++;
    CHECK_INVARIANT((*pi) == 18, ""); pi++;
    CHECK_INVARIANT((*pi) == 20, ""); pi++;
    delete m;
  }
  {
    // issue 2219400
    std::string smi ="CC.C";
    ROMol *m = SmilesToMol(smi);

    INT_LIST path = MolOps::getShortestPath(*m, 0, 1);
    std::cerr<<"path: "<<path.size()<<std::endl;
    CHECK_INVARIANT(path.size() == 2, "");
    INT_LIST_CI pi = path.begin();
    CHECK_INVARIANT((*pi) == 0, ""); pi++;
    CHECK_INVARIANT((*pi) == 1, "");

    path = MolOps::getShortestPath(*m, 1, 2);
    CHECK_INVARIANT(path.size() == 0, "");

    path = MolOps::getShortestPath(*m, 0, 2);
    CHECK_INVARIANT(path.size() == 0, "");
    delete m;
  }
  BOOST_LOG(rdInfoLog) << "Finished" << std::endl;
}


void testIssue210()
{
  BOOST_LOG(rdInfoLog) << "-----------------------\n Testing Issue 210" << std::endl;
  ROMol *m,*m2;

  std::string smi = "C1CC1";
  m = SmilesToMol(smi);
  TEST_ASSERT(m);
  TEST_ASSERT(m->getNumAtoms()==3);
  TEST_ASSERT(m->getRingInfo()->isInitialized());

  m2 = MolOps::addHs(*m);
  TEST_ASSERT(m2->getNumAtoms()==9);
  TEST_ASSERT(m2->getRingInfo()->isInitialized());

  BOOST_LOG(rdInfoLog) << "Finished" << std::endl;
  delete m;
  delete m2;
}


void testIssue211()
{
  BOOST_LOG(rdInfoLog) << "-----------------------\n Testing Issue 211" << std::endl;
  ROMol *m;

  std::string smi = "P(c1ccccc1)(c1ccccc1)c1ccccc1";
  m = SmilesToMol(smi);
  TEST_ASSERT(m);
  TEST_ASSERT(m->getNumAtoms()==19);

  const Atom *at=m->getAtomWithIdx(0);
  TEST_ASSERT(at->getHybridization()==Atom::SP3);

  BOOST_LOG(rdInfoLog) << "Finished" << std::endl;
}

void testIssue212()
{
  BOOST_LOG(rdInfoLog) << "-----------------------\n Testing Issue 212" << std::endl;
  ROMol *m,*m2;
  std::string smi,mb;
  smi = "C";
  m = SmilesToMol(smi);
  TEST_ASSERT(m);
  TEST_ASSERT(m->getNumAtoms()==1);
  Conformer *conf = new Conformer(1);
  m->addConformer(conf);
  conf->setAtomPos(0,RDGeom::Point3D(0,0,0));
  m2 = MolOps::addHs(*m,true);
  TEST_ASSERT(m2->getNumAtoms()==5);

  try{
    mb = MolToMolBlock(*m2);
  } catch (...) {
    TEST_ASSERT(0); //,"MolToMolBlock() failed");
  }

  delete m;
  delete m2;
  BOOST_LOG(rdInfoLog) << "Finished" << std::endl;
}

void testAddHsCoords()
{
  BOOST_LOG(rdInfoLog) << "-----------------------\n Testing AddHs with coordinates" << std::endl;
  ROMol *m,*m2;
  RDGeom::Point3D v;
  double bondLength = PeriodicTable::getTable()->getRb0(1) +
    PeriodicTable::getTable()->getRb0(6);
  double tetDist=2.*sin((109.471/2.)*M_PI/180)*bondLength;
  double sp2Dist=2.*sin(60.*M_PI/180)*bondLength;

  std::string smi;

  smi = "C";
  m = SmilesToMol(smi);
  TEST_ASSERT(m);
  TEST_ASSERT(m->getNumAtoms()==1);
  Conformer *conf = new Conformer(1);
  m->addConformer(conf);
  conf->setAtomPos(0,RDGeom::Point3D(0,0,0));

  m2 = MolOps::addHs(*m,true);
  const Conformer *conf2 = &(m2->getConformer());
  TEST_ASSERT(m2->getNumAtoms()==5);
  TEST_ASSERT(feq((conf2->getAtomPos(0) - conf2->getAtomPos(1)).length(),
                  bondLength));
  TEST_ASSERT(feq((conf2->getAtomPos(0) - conf2->getAtomPos(2)).length(),
                  bondLength));
  TEST_ASSERT(feq((conf2->getAtomPos(0) - conf2->getAtomPos(3)).length(),
                  bondLength));
  TEST_ASSERT(feq((conf2->getAtomPos(0) - conf2->getAtomPos(4)).length(),
                  bondLength));
  TEST_ASSERT(feq((conf2->getAtomPos(1) - conf2->getAtomPos(2)).length(),
                  tetDist));
  TEST_ASSERT(feq((conf2->getAtomPos(1) - conf2->getAtomPos(3)).length(),
                  tetDist));
  TEST_ASSERT(feq((conf2->getAtomPos(1) - conf2->getAtomPos(4)).length(),
                  tetDist));
  TEST_ASSERT(feq((conf2->getAtomPos(2) - conf2->getAtomPos(3)).length(),
                  tetDist));
  TEST_ASSERT(feq((conf2->getAtomPos(2) - conf2->getAtomPos(4)).length(),
                  tetDist));
  TEST_ASSERT(feq((conf2->getAtomPos(3) - conf2->getAtomPos(4)).length(),
                  tetDist));          
  delete m;
  delete m2;
  
  smi = "CC";
  m = SmilesToMol(smi);
  TEST_ASSERT(m);
  TEST_ASSERT(m->getNumAtoms()==2);
  conf = new Conformer(2);
  m->addConformer(conf);
  conf->setAtomPos(0,RDGeom::Point3D(0,0,0));
  conf->setAtomPos(1,RDGeom::Point3D(1.54,0,0));

  m2 = MolOps::addHs(*m,true);
  conf2 = &(m2->getConformer());
  TEST_ASSERT(m2->getNumAtoms()==8);
  TEST_ASSERT(feq((conf2->getAtomPos(0) - conf2->getAtomPos(2)).length(),
                  bondLength));
  TEST_ASSERT(feq((conf2->getAtomPos(0) - conf2->getAtomPos(3)).length(),
                  bondLength));
  TEST_ASSERT(feq((conf2->getAtomPos(0) - conf2->getAtomPos(4)).length(),
                  bondLength));
  TEST_ASSERT(feq((conf2->getAtomPos(2) - conf2->getAtomPos(3)).length(),
                  tetDist));
  TEST_ASSERT(feq((conf2->getAtomPos(2) - conf2->getAtomPos(4)).length(),
                  tetDist));
  TEST_ASSERT(feq((conf2->getAtomPos(3) - conf2->getAtomPos(4)).length(),
                  tetDist));
  TEST_ASSERT(feq((conf2->getAtomPos(1) - conf2->getAtomPos(5)).length(),
                  bondLength));
  TEST_ASSERT(feq((conf2->getAtomPos(1) - conf2->getAtomPos(6)).length(),
                  bondLength));
  TEST_ASSERT(feq((conf2->getAtomPos(1) - conf2->getAtomPos(7)).length(),
                  bondLength));
  TEST_ASSERT(feq((conf2->getAtomPos(5) - conf2->getAtomPos(6)).length(),
                  tetDist));
  TEST_ASSERT(feq((conf2->getAtomPos(5) - conf2->getAtomPos(7)).length(),
                  tetDist));
  TEST_ASSERT(feq((conf2->getAtomPos(6) - conf2->getAtomPos(7)).length(),
                  tetDist));

  delete m;
  delete m2;
  
  smi = "C=C";
  m = SmilesToMol(smi);
  TEST_ASSERT(m);
  TEST_ASSERT(m->getNumAtoms()==2);
  conf = new Conformer(2);
  m->addConformer(conf);
  conf->setAtomPos(0,RDGeom::Point3D(0,0,0));
  conf->setAtomPos(1,RDGeom::Point3D(1.3,0,0));

  m2 = MolOps::addHs(*m,true);
  
  conf2 = &(m2->getConformer());
  
  TEST_ASSERT(m2->getNumAtoms()==6);
  
  TEST_ASSERT(feq((conf2->getAtomPos(0) - conf2->getAtomPos(2)).length(),
                  bondLength));
  TEST_ASSERT(feq((conf2->getAtomPos(0) - conf2->getAtomPos(3)).length(),
                  bondLength));
  TEST_ASSERT(feq((conf2->getAtomPos(1) - conf2->getAtomPos(4)).length(),
                  bondLength));
  TEST_ASSERT(feq((conf2->getAtomPos(1) - conf2->getAtomPos(5)).length(),
                  bondLength));
  TEST_ASSERT(feq((conf2->getAtomPos(2) - conf2->getAtomPos(3)).length(),
                  sp2Dist));
  TEST_ASSERT(feq((conf2->getAtomPos(4) - conf2->getAtomPos(5)).length(),
                  sp2Dist));
  delete m;
  delete m2;
  
  smi = "C#C";
  m = SmilesToMol(smi);
  TEST_ASSERT(m);
  TEST_ASSERT(m->getNumAtoms()==2);
  conf = new Conformer(2);
  m->addConformer(conf);
  conf->setAtomPos(0,RDGeom::Point3D(0,0,0));
  conf->setAtomPos(1,RDGeom::Point3D(1.2,0,0));

  m2 = MolOps::addHs(*m,true);
  conf2 = &(m2->getConformer());
  TEST_ASSERT(m2->getNumAtoms()==4);
  TEST_ASSERT(feq((conf2->getAtomPos(0) - conf2->getAtomPos(2)).length(),
                  bondLength));
  TEST_ASSERT(feq((conf2->getAtomPos(1) - conf2->getAtomPos(3)).length(),
                  bondLength));
  TEST_ASSERT(feq((conf2->getAtomPos(0) - conf2->getAtomPos(3)).length(),
                  bondLength+1.2));
  TEST_ASSERT(feq((conf2->getAtomPos(1) - conf2->getAtomPos(2)).length(),
                  bondLength+1.2));

  delete m;
  delete m2;

  BOOST_LOG(rdInfoLog) << "Finished" << std::endl;
}

void testSanitOps()
{
  BOOST_LOG(rdInfoLog) << "-----------------------\n Sanitization special cases" << std::endl;
  ROMol *m;
  std::string smi,pathName;

  smi = "CN(=O)=O";
  m = SmilesToMol(smi);
  TEST_ASSERT(m);
  TEST_ASSERT(m->getNumAtoms()==4);
  TEST_ASSERT(m->getAtomWithIdx(1)->getFormalCharge()==1);
  delete m;

  smi = "C[N+](=O)[O-]";
  m = SmilesToMol(smi);
  TEST_ASSERT(m);
  TEST_ASSERT(m->getNumAtoms()==4);
  TEST_ASSERT(m->getAtomWithIdx(1)->getFormalCharge()==1);
  delete m;

  smi = "Cl(=O)(=O)(=O)[O-]";
  m = SmilesToMol(smi);
  TEST_ASSERT(m);
  TEST_ASSERT(m->getNumAtoms()==5);
  TEST_ASSERT(m->getAtomWithIdx(0)->getFormalCharge()==3);
  delete m;

  pathName=getenv("RDBASE");
  pathName += "/Code/GraphMol/test_data/";
  m = MolFileToMol(pathName+"perchlorate1.mol");
  TEST_ASSERT(m);
  TEST_ASSERT(m->getNumAtoms()==51);
  TEST_ASSERT(m->getAtomWithIdx(7)->getFormalCharge()==3);
  delete m;
  
  BOOST_LOG(rdInfoLog) << "Finished" << std::endl;
}

void testAddConformers() {
  BOOST_LOG(rdInfoLog) << "-----------------------\n Testing Add Confomers" << std::endl;

  std::string smi = "CC";
  ROMol *m = SmilesToMol(smi);
  unsigned int i;
  for (i = 0; i < 5; i++) {
    Conformer *conf = new Conformer(2);
    conf->setAtomPos(0, RDGeom::Point3D(0.0, 0.0, 0.0));
    conf->setAtomPos(1, RDGeom::Point3D(1.5, 0.0, 0.0));
    m->addConformer(conf, true);
  }
  CHECK_INVARIANT(m->getNumConformers() == 5, "");
  
  ROMol *m2 = MolOps::addHs(*m,true);
  CHECK_INVARIANT(m2->getNumConformers() == 5, "");
  //const ROMol::CONF_SPTR_LIST &confs = m2->getConformers();
  ROMol::ConstConformerIterator ci;
  i = 0;
  for (ci = m2->beginConformers(); ci != m2->endConformers(); ci++) {
    CHECK_INVARIANT((*ci)->getNumAtoms() == 8, "");
    CHECK_INVARIANT((*ci)->getId() == i, "");
    const ROMol *mn = &((*ci)->getOwningMol());
    CHECK_INVARIANT(mn->getNumAtoms() == 8, "");
    i++;
  }
  //std::cout << m2->getNumAtoms() << " " << m2->getNumConformers() << "\n";
  delete m;
  delete m2;
  BOOST_LOG(rdInfoLog) << "Finished \n ";
  
}

void testIssue252() {
  // lets check if we can sanitize C60
  std::string smi = "C12=C3C4=C5C6=C1C7=C8C9=C1C%10=C%11C(=C29)C3=C2C3=C4C4=C5C5=C9C6=C7C6=C7C8=C1C1=C8C%10=C%10C%11=C2C2=C3C3=C4C4=C5C5=C%11C%12=C(C6=C95)C7=C1C1=C%12C5=C%11C4=C3C3=C5C(=C81)C%10=C23";
  ROMol *mol = SmilesToMol(smi);
  for(ROMol::BondIterator it=mol->beginBonds();
      it!=mol->endBonds();it++){
    TEST_ASSERT((*it)->getIsAromatic());
  }
  std::string asmi = MolToSmiles(*mol);
  // check if we can do it in the aromatic form
  ROMol *nmol = SmilesToMol(asmi);
  for(ROMol::BondIterator it=nmol->beginBonds();
      it!=nmol->endBonds();it++){
    TEST_ASSERT((*it)->getIsAromatic());
  }

  std::string nsmi = MolToSmiles(*nmol);
  delete mol;
  delete nmol;
  // This is a check for Issue253
  CHECK_INVARIANT(asmi == nsmi, "");

}

void testIssue276() {
  BOOST_LOG(rdInfoLog) << "-----------------------\n Issue 276" << std::endl;
  std::string smi = "CP1(C)=CC=CN=C1C";
  ROMol *mol = SmilesToMol(smi);
  TEST_ASSERT(mol);
  // as of this writing, I'm not 100% sure what the right answer is here,
  // but the hybridization definitely should *not* be SP2:
  TEST_ASSERT(mol->getAtomWithIdx(1)->getHybridization()>Atom::SP2);
  delete mol;

  BOOST_LOG(rdInfoLog) << "Finished \n ";
}

void testHsAndAromaticity() {
  BOOST_LOG(rdInfoLog) << "-----------------------\n Additional Aromaticity Cases" << std::endl;
  std::string smi;
  ROMol *mol;

  smi = "[CH]1-[CH]-[CH]-[CH]-[CH]-[CH]-1";
  mol = SmilesToMol(smi);
  TEST_ASSERT(mol);
  //std::cerr << mol->getAtomWithIdx(0)->getHybridization() << std::endl;
  TEST_ASSERT(mol->getAtomWithIdx(0)->getHybridization()==Atom::SP3);
  TEST_ASSERT(mol->getAtomWithIdx(0)->getImplicitValence()==1);
  TEST_ASSERT(mol->getAtomWithIdx(0)->getNumImplicitHs()==1);
  TEST_ASSERT(mol->getAtomWithIdx(0)->getNumRadicalElectrons()==1);
  TEST_ASSERT(!mol->getAtomWithIdx(0)->getIsAromatic());
  TEST_ASSERT(!mol->getBondBetweenAtoms(0,1)->getIsAromatic());

  smi = "C1=CC(=C)C(=C)C=C1";
  mol = SmilesToMol(smi);
  TEST_ASSERT(mol);
  TEST_ASSERT(mol->getAtomWithIdx(0)->getHybridization()==Atom::SP2);
  TEST_ASSERT(mol->getAtomWithIdx(2)->getHybridization()==Atom::SP2);
  TEST_ASSERT(mol->getAtomWithIdx(0)->getIsAromatic());
  TEST_ASSERT(mol->getBondBetweenAtoms(0,1)->getIsAromatic());

  delete mol;

  BOOST_LOG(rdInfoLog) << "Finished \n ";
}


void testSFIssue1694023()
{
  BOOST_LOG(rdInfoLog) << "-----------------------\n Testing sf.net issue 1694023 (bad chiral smiles after removing Hs) " << std::endl;
  ROMol *m;

  std::string smi;

  smi = "[C@@]([H])(F)(Cl)Br";
  m = SmilesToMol(smi);
  TEST_ASSERT(m);
  TEST_ASSERT(m->getNumAtoms()==4);
  TEST_ASSERT(m->getAtomWithIdx(0)->getChiralTag()==Atom::CHI_TETRAHEDRAL_CCW);

  smi = "[C@@](F)([H])(Cl)Br";
  delete m;
  m = SmilesToMol(smi);
  TEST_ASSERT(m);
  TEST_ASSERT(m->getNumAtoms()==4);
  TEST_ASSERT(m->getAtomWithIdx(0)->getChiralTag()==Atom::CHI_TETRAHEDRAL_CW);

  smi = "[C@@](F)(Cl)([H])Br";
  delete m;
  m = SmilesToMol(smi);
  TEST_ASSERT(m);
  TEST_ASSERT(m->getNumAtoms()==4);
  TEST_ASSERT(m->getAtomWithIdx(0)->getChiralTag()==Atom::CHI_TETRAHEDRAL_CCW);

  smi = "[C@@](F)(Cl)(Br)[H]";
  delete m;
  m = SmilesToMol(smi);
  TEST_ASSERT(m);
  TEST_ASSERT(m->getNumAtoms()==4);
  TEST_ASSERT(m->getAtomWithIdx(0)->getChiralTag()==Atom::CHI_TETRAHEDRAL_CW);
  
  smi = "[H][C@@](F)(Cl)Br";
  delete m;
  m = SmilesToMol(smi);
  TEST_ASSERT(m);
  TEST_ASSERT(m->getNumAtoms()==4);
  TEST_ASSERT(m->getAtomWithIdx(0)->getChiralTag()==Atom::CHI_TETRAHEDRAL_CCW);
  
  smi = "F[C@@]([H])(Cl)Br";
  delete m;
  m = SmilesToMol(smi);
  TEST_ASSERT(m);
  TEST_ASSERT(m->getNumAtoms()==4);
  TEST_ASSERT(m->getAtomWithIdx(1)->getChiralTag()==Atom::CHI_TETRAHEDRAL_CW);
  
  smi = "F[C@@](Cl)([H])Br";
  delete m;
  m = SmilesToMol(smi);
  TEST_ASSERT(m);
  TEST_ASSERT(m->getNumAtoms()==4);
  TEST_ASSERT(m->getAtomWithIdx(1)->getChiralTag()==Atom::CHI_TETRAHEDRAL_CCW);
  
  smi = "F[C@@](Cl)(Br)[H]";
  delete m;
  m = SmilesToMol(smi);
  TEST_ASSERT(m);
  TEST_ASSERT(m->getNumAtoms()==4);
  TEST_ASSERT(m->getAtomWithIdx(1)->getChiralTag()==Atom::CHI_TETRAHEDRAL_CW);
  
  smi = "C1CO[C@@H]1Cl";
  delete m;
  m = SmilesToMol(smi);
  TEST_ASSERT(m);
  TEST_ASSERT(m->getNumAtoms()==5);
  TEST_ASSERT(m->getAtomWithIdx(3)->getChiralTag()==Atom::CHI_TETRAHEDRAL_CCW);

  smi = "C1CO[C@]1([H])Cl";
  delete m;
  m = SmilesToMol(smi);
  TEST_ASSERT(m);
  TEST_ASSERT(m->getNumAtoms()==5);
  TEST_ASSERT(m->getAtomWithIdx(3)->getChiralTag()==Atom::CHI_TETRAHEDRAL_CCW);
  
  smi = "C1CO[C@@]1(Cl)[H]";
  delete m;
  m = SmilesToMol(smi);
  TEST_ASSERT(m);
  TEST_ASSERT(m->getNumAtoms()==5);
  TEST_ASSERT(m->getAtomWithIdx(3)->getChiralTag()==Atom::CHI_TETRAHEDRAL_CCW);
  
  
  delete m;
  BOOST_LOG(rdInfoLog) << "Finished" << std::endl;
}

void testSFIssue1719053()
{
  BOOST_LOG(rdInfoLog) << "-----------------------\n Testing sf.net issue 1719053 (Ring stereochemistry incorrectly removed) " << std::endl;
  ROMol *m;

  std::string smi;

  smi = "C[C@@H]1CCCCC1";
  m = SmilesToMol(smi);
  TEST_ASSERT(m);
  TEST_ASSERT(m->getAtomWithIdx(1)->getChiralTag()==Atom::CHI_UNSPECIFIED);

  delete m;
  smi = "C[C@@H]1CC[C@@H](C)CC1";
  m = SmilesToMol(smi);
  TEST_ASSERT(m);
  TEST_ASSERT(m->getAtomWithIdx(1)->getChiralTag()!=Atom::CHI_UNSPECIFIED);
  TEST_ASSERT(m->getAtomWithIdx(4)->getChiralTag()!=Atom::CHI_UNSPECIFIED);

  delete m;
  smi = "C[C@@H]1C(C)CCCC1C";
  m = SmilesToMol(smi);
  TEST_ASSERT(m);
  TEST_ASSERT(m->getAtomWithIdx(1)->getChiralTag()==Atom::CHI_UNSPECIFIED);

  delete m;
  smi = "C[C@@H]1[C@H](C)CCC[C@H]1C";
  m = SmilesToMol(smi);
  TEST_ASSERT(m);
  // this is a truly symmetric case, so the stereochem should be removed:
  TEST_ASSERT(m->getAtomWithIdx(1)->getChiralTag()==Atom::CHI_UNSPECIFIED);
  TEST_ASSERT(m->getAtomWithIdx(2)->getChiralTag()!=Atom::CHI_UNSPECIFIED);
  TEST_ASSERT(m->getAtomWithIdx(7)->getChiralTag()!=Atom::CHI_UNSPECIFIED);

  delete m;
  smi = "C[C@@H]1C=C[C@@H](C)C=C1";
  m = SmilesToMol(smi);
  TEST_ASSERT(m);
  TEST_ASSERT(m->getAtomWithIdx(1)->getChiralTag()!=Atom::CHI_UNSPECIFIED);
  TEST_ASSERT(m->getAtomWithIdx(4)->getChiralTag()!=Atom::CHI_UNSPECIFIED);

  delete m;
  smi = "C[N@@]1C=C[C@@H](C)C=C1";
  m = SmilesToMol(smi);
  TEST_ASSERT(m);
  TEST_ASSERT(m->getAtomWithIdx(1)->getChiralTag()==Atom::CHI_UNSPECIFIED);
  TEST_ASSERT(m->getAtomWithIdx(4)->getChiralTag()==Atom::CHI_UNSPECIFIED);

  delete m;
  smi = "C[N@@]1CC[C@@H](C)CC1";
  m = SmilesToMol(smi);
  TEST_ASSERT(m);
  TEST_ASSERT(m->getAtomWithIdx(1)->getChiralTag()!=Atom::CHI_UNSPECIFIED);
  TEST_ASSERT(m->getAtomWithIdx(4)->getChiralTag()!=Atom::CHI_UNSPECIFIED);

  
  delete m;
  BOOST_LOG(rdInfoLog) << "Finished" << std::endl;
}

void testSFIssue1811276()
{
  BOOST_LOG(rdInfoLog) << "-----------------------\n Testing sf.net issue 1811276 (kekulization failing) " << std::endl;
  ROMol *m;

  std::string smi;

  smi = "[O-]N1C=C[N+](=O)C=C1";
  m = SmilesToMol(smi);
  TEST_ASSERT(m);
  smi = MolToSmiles(*m);
  TEST_ASSERT(smi=="O=[n+]1ccn([O-])cc1");
  delete m;

  smi="o1ccc(=O)cc1";
  m = SmilesToMol(smi);
  TEST_ASSERT(m);
  smi = MolToSmiles(*m);
  TEST_ASSERT(smi=="O=c1ccocc1");
    
  smi="O=[n+]1ccocc1";
  m = SmilesToMol(smi);
  TEST_ASSERT(m);
  smi = MolToSmiles(*m);
  TEST_ASSERT(smi=="O=[n+]1ccocc1");

  smi="O=[n+]1ccn([O-])cc1";
  m = SmilesToMol(smi);
  TEST_ASSERT(m);
  smi = MolToSmiles(*m);
  TEST_ASSERT(smi=="O=[n+]1ccn([O-])cc1");

  smi="O=n1ccccc1";
  m = SmilesToMol(smi);
  TEST_ASSERT(m);
  smi = MolToSmiles(*m);
  TEST_ASSERT(smi=="[O-][n+]1ccccc1");

  delete m;
  BOOST_LOG(rdInfoLog) << "Finished" << std::endl;
}

void testSFIssue1836576()
{
  BOOST_LOG(rdInfoLog) << "-----------------------\n Testing sf.net issue 1836576 (sanitization crash) " << std::endl;
  RWMol *m;

  std::string smi;
  bool ok;
  
  // the original form of the test used to run afoul of the rules for explicit
  // valence on B, now generates a ValueError (same as the others) now that
  // the sanitization order has been changed
  smi = "[BH]123[BH]45[BH]167[BH]289[BH]312[BH]838[BH]966[Co]74479%10%11%12[CH]633[BH]811[CH]345[BH]21[BH]1234[BH]75[BH]911[BH]226[BH]%1011[BH]227[BH]633[BH]44[BH]322[CH]%1145[CH]%12271";
  m = SmilesToMol(smi,false,false);
  TEST_ASSERT(m);

  unsigned int opThatFailed;
  ok=false;
  try {
    MolOps::sanitizeMol(*m,opThatFailed);
  } catch (ValueErrorException &vee){
    ok=true;
  }
  TEST_ASSERT(ok);
  TEST_ASSERT(opThatFailed==MolOps::SANITIZE_SYMMRINGS);

  // this molecule shows a known bug related to ring
  // ring finding in a molecule where all atoms are 4 connected.
  smi = "C123C45C11C44C55C22C33C14C523";
  m = SmilesToMol(smi,false,false);
  TEST_ASSERT(m);
  
  ok=false;
  try {
    MolOps::sanitizeMol(*m,opThatFailed);
  } catch (ValueErrorException &vee){
    ok=true;
  }
  TEST_ASSERT(ok);
  TEST_ASSERT(opThatFailed==MolOps::SANITIZE_SYMMRINGS);

  delete m;

  BOOST_LOG(rdInfoLog) << "Finished" << std::endl;
}


void testChiralityAndRemoveHs()
{
  BOOST_LOG(rdInfoLog) << "-----------------------\n Testing impact of removeHs on chirality" << std::endl;
  ROMol *m,*m2;

  std::string smi,code;

  smi = "F[C@]([H])(Cl)Br";
  m = SmilesToMol(smi,false,false);
  TEST_ASSERT(m);
  MolOps::assignStereochemistry(*m,true,true);
  TEST_ASSERT(m->getAtomWithIdx(1)->hasProp("_CIPCode"));
  m->getAtomWithIdx(1)->getProp("_CIPCode",code);
  TEST_ASSERT(code=="R");
  m2=MolOps::removeHs(*m);
  TEST_ASSERT(m2);
  MolOps::assignStereochemistry(*m2,true,true);
  TEST_ASSERT(m2->getAtomWithIdx(1)->hasProp("_CIPCode"));
  m2->getAtomWithIdx(1)->getProp("_CIPCode",code);
  TEST_ASSERT(code=="R");
  delete m;
  delete m2;

  smi = "F[C@H](Cl)Br";
  m = SmilesToMol(smi,false,false);
  TEST_ASSERT(m);
  MolOps::assignStereochemistry(*m,true,true);
  TEST_ASSERT(m->getAtomWithIdx(1)->hasProp("_CIPCode"));
  m->getAtomWithIdx(1)->getProp("_CIPCode",code);
  TEST_ASSERT(code=="R");
  m2=MolOps::removeHs(*m);
  TEST_ASSERT(m2);
  MolOps::assignStereochemistry(*m2,true,true);
  TEST_ASSERT(m2->getAtomWithIdx(1)->hasProp("_CIPCode"));
  m2->getAtomWithIdx(1)->getProp("_CIPCode",code);
  TEST_ASSERT(code=="R");
  delete m;
  delete m2;

  smi = "[C@]([H])(Cl)(F)Br";
  m = SmilesToMol(smi,false,false);
  TEST_ASSERT(m);
  MolOps::assignStereochemistry(*m,true,true);
  TEST_ASSERT(m->getAtomWithIdx(0)->hasProp("_CIPCode"));
  m->getAtomWithIdx(0)->getProp("_CIPCode",code);
  TEST_ASSERT(code=="R");
  m2=MolOps::removeHs(*m);
  TEST_ASSERT(m2);
  MolOps::assignStereochemistry(*m2,true,true);
  TEST_ASSERT(m2->getAtomWithIdx(0)->hasProp("_CIPCode"));
  m2->getAtomWithIdx(0)->getProp("_CIPCode",code);
  TEST_ASSERT(code=="R");
  delete m;
  delete m2;

  smi = "[C@H](Cl)(F)Br";
  m = SmilesToMol(smi,false,false);
  TEST_ASSERT(m);
  MolOps::assignStereochemistry(*m,true,true);
  TEST_ASSERT(m->getAtomWithIdx(0)->hasProp("_CIPCode"));
  m->getAtomWithIdx(0)->getProp("_CIPCode",code);
  TEST_ASSERT(code=="R");
  m2=MolOps::removeHs(*m);
  TEST_ASSERT(m2);
  MolOps::assignStereochemistry(*m2,true,true);
  TEST_ASSERT(m2->getAtomWithIdx(0)->hasProp("_CIPCode"));
  m2->getAtomWithIdx(0)->getProp("_CIPCode",code);
  TEST_ASSERT(code=="R");
  delete m;
  delete m2;

  smi = "[H]1.F[C@]1(Cl)Br";
  m = SmilesToMol(smi,false,false);
  TEST_ASSERT(m);
  MolOps::assignStereochemistry(*m,true,true);
  TEST_ASSERT(m->getAtomWithIdx(2)->hasProp("_CIPCode"));
  m->getAtomWithIdx(2)->getProp("_CIPCode",code);
  TEST_ASSERT(code=="R");
  m2=MolOps::removeHs(*m);
  TEST_ASSERT(m2);
  MolOps::assignStereochemistry(*m2,true,true);
  TEST_ASSERT(m2->getAtomWithIdx(1)->hasProp("_CIPCode"));
  m2->getAtomWithIdx(1)->getProp("_CIPCode",code);
  TEST_ASSERT(code=="R");
  delete m;
  delete m2;

  smi = "F[C@]1(Cl)Br.[H]1";
  m = SmilesToMol(smi,false,false);
  TEST_ASSERT(m);
  MolOps::assignStereochemistry(*m,true,true);
  TEST_ASSERT(m->getAtomWithIdx(1)->hasProp("_CIPCode"));
  m->getAtomWithIdx(1)->getProp("_CIPCode",code);
  TEST_ASSERT(code=="R");
  m2=MolOps::removeHs(*m);
  TEST_ASSERT(m2);
  MolOps::assignStereochemistry(*m2,true,true);
  TEST_ASSERT(m2->getAtomWithIdx(1)->hasProp("_CIPCode"));
  m2->getAtomWithIdx(1)->getProp("_CIPCode",code);
  TEST_ASSERT(code=="R");
  delete m;
  delete m2;

  smi = "[H]1.[C@]1(Cl)(F)Br";
  m = SmilesToMol(smi,false,false);
  TEST_ASSERT(m);
  MolOps::assignStereochemistry(*m,true,true);
  TEST_ASSERT(m->getAtomWithIdx(1)->hasProp("_CIPCode"));
  m->getAtomWithIdx(1)->getProp("_CIPCode",code);
  TEST_ASSERT(code=="R");
  m2=MolOps::removeHs(*m);
  TEST_ASSERT(m2);
  MolOps::assignStereochemistry(*m2,true,true);
  TEST_ASSERT(m2->getAtomWithIdx(0)->hasProp("_CIPCode"));
  m2->getAtomWithIdx(0)->getProp("_CIPCode",code);
  TEST_ASSERT(code=="R");
  delete m;
  delete m2;

  smi = "[C@]1(Cl)(F)Br.[H]1";
  m = SmilesToMol(smi,false,false);
  TEST_ASSERT(m);
  MolOps::assignStereochemistry(*m,true,true);
  TEST_ASSERT(m->getAtomWithIdx(0)->hasProp("_CIPCode"));
  m->getAtomWithIdx(0)->getProp("_CIPCode",code);
  TEST_ASSERT(code=="R");
  m2=MolOps::removeHs(*m);
  TEST_ASSERT(m2);
  MolOps::assignStereochemistry(*m2,true,true);
  TEST_ASSERT(m2->getAtomWithIdx(0)->hasProp("_CIPCode"));
  m2->getAtomWithIdx(0)->getProp("_CIPCode",code);
  TEST_ASSERT(code=="R");
  delete m;
  delete m2;
  

  smi = "Cl1.F2.Br3.[C@H]123";
  m = SmilesToMol(smi,false,false);
  TEST_ASSERT(m);
  MolOps::assignStereochemistry(*m,true,true);
  TEST_ASSERT(m->getAtomWithIdx(3)->hasProp("_CIPCode"));
  m->getAtomWithIdx(3)->getProp("_CIPCode",code);
  TEST_ASSERT(code=="R");
  delete m;

  smi = "[C@H]123.Cl1.F2.Br3";
  m = SmilesToMol(smi,false,false);
  TEST_ASSERT(m);
  MolOps::assignStereochemistry(*m,true,true);
  TEST_ASSERT(m->getAtomWithIdx(0)->hasProp("_CIPCode"));
  m->getAtomWithIdx(0)->getProp("_CIPCode",code);
  TEST_ASSERT(code=="R");
  delete m;

  smi = "F2.Cl1.Br3.[C@H]123";
  m = SmilesToMol(smi,false,false);
  TEST_ASSERT(m);
  MolOps::assignStereochemistry(*m,true,true);
  TEST_ASSERT(m->getAtomWithIdx(3)->hasProp("_CIPCode"));
  m->getAtomWithIdx(3)->getProp("_CIPCode",code);
  TEST_ASSERT(code=="R");
  delete m;


  smi = "Cl2.F1.Br3.[C@H]213";
  m = SmilesToMol(smi,false,false);
  TEST_ASSERT(m);
  MolOps::assignStereochemistry(*m,true,true);
  TEST_ASSERT(m->getAtomWithIdx(3)->hasProp("_CIPCode"));
  m->getAtomWithIdx(3)->getProp("_CIPCode",code);
  TEST_ASSERT(code=="R");
  delete m;

  BOOST_LOG(rdInfoLog) << "Finished" << std::endl;
}


void testSFIssue1894348()
{
  BOOST_LOG(rdInfoLog) << "-----------------------\n Testing SFIssue1894348 (impact of removeHs on bond stereo atoms" << std::endl;
  RWMol *m,*m2;

  std::string smi;

  smi = "Cl/C([H])=C/Cl";
  m = SmilesToMol(smi,false,false);
  TEST_ASSERT(m);
  MolOps::sanitizeMol(*m);
  MolOps::assignStereochemistry(*m);
  TEST_ASSERT(m->getBondWithIdx(2)->getStereoAtoms().size()==2);
  TEST_ASSERT(m->getBondWithIdx(2)->getStereoAtoms()[0]==0);
  TEST_ASSERT(m->getBondWithIdx(2)->getStereoAtoms()[1]==4);
  m2=static_cast<RWMol *>(MolOps::removeHs(*m));
  TEST_ASSERT(m->getBondWithIdx(2)->getStereoAtoms().size()==2);
  TEST_ASSERT(m->getBondWithIdx(2)->getStereoAtoms()[0]==0);
  TEST_ASSERT(m->getBondWithIdx(2)->getStereoAtoms()[1]==4);
  TEST_ASSERT(m2->getBondWithIdx(1)->getStereoAtoms().size()==2);
  TEST_ASSERT(m2->getBondWithIdx(1)->getStereoAtoms()[0]==0);
  TEST_ASSERT(m2->getBondWithIdx(1)->getStereoAtoms()[1]==3);

  delete m;
  delete m2;

  smi = "Cl/C([H])=C/Cl";
  m = SmilesToMol(smi,false,false);
  TEST_ASSERT(m);
  MolOps::sanitizeMol(*m);
  TEST_ASSERT(m->getBondWithIdx(2)->getStereoAtoms().size()==0);
  m2=static_cast<RWMol *>(MolOps::removeHs(*m));
  // if we don't assign stereocodes in the original we shouldn't have them here:
  TEST_ASSERT(m2->getBondWithIdx(1)->getStereoAtoms().size()==0);
  delete m;
  delete m2;

  BOOST_LOG(rdInfoLog) << "Finished" << std::endl;
}

void testAromaticityEdges()
{
  BOOST_LOG(rdInfoLog) << "-----------------------\n Testing some aromaticity edge cases " << std::endl;
  RWMol *m;

  std::string smi;

  // ------
  // this was sf.net bug 1934360
  smi = "C1=C=NC=N1";
  m = SmilesToMol(smi);
  TEST_ASSERT(m);
  TEST_ASSERT(!m->getAtomWithIdx(0)->getIsAromatic());
  TEST_ASSERT(!m->getBondWithIdx(0)->getIsAromatic());
  delete m;

  smi = "C1=CNC=N1";
  m = SmilesToMol(smi);
  TEST_ASSERT(m);
  TEST_ASSERT(m->getAtomWithIdx(0)->getIsAromatic());
  TEST_ASSERT(m->getBondWithIdx(0)->getIsAromatic());
  delete m;

  smi = "C=[C+]1=CNC=N1";
  m = SmilesToMol(smi);
  TEST_ASSERT(m);
  TEST_ASSERT(!m->getAtomWithIdx(1)->getIsAromatic());
  TEST_ASSERT(!m->getBondWithIdx(1)->getIsAromatic());
  delete m;

  // ------
  // this was sf.net bug 1940646
  smi = "C1#CC=C1";
  m = SmilesToMol(smi);
  TEST_ASSERT(m);
  TEST_ASSERT(!m->getAtomWithIdx(0)->getIsAromatic());
  TEST_ASSERT(!m->getBondWithIdx(0)->getIsAromatic());
  delete m;
  smi = "C1#CC=CC=C1";
  m = SmilesToMol(smi);
  TEST_ASSERT(m);
  TEST_ASSERT(m->getAtomWithIdx(0)->getIsAromatic());
  TEST_ASSERT(m->getBondWithIdx(0)->getIsAromatic());
  delete m;

  // ------
  // this was sf.net bug 2091839
  
  smi = "c1cccc[c]1";
  m = SmilesToMol(smi);
  TEST_ASSERT(m);
  TEST_ASSERT(m->getAtomWithIdx(0)->getIsAromatic());
  TEST_ASSERT(m->getBondWithIdx(0)->getIsAromatic());
  delete m;
  
  smi = "C1=CC=CC=[C]1";
  m = SmilesToMol(smi);
  TEST_ASSERT(m);
  TEST_ASSERT(m->getAtomWithIdx(0)->getIsAromatic());
  TEST_ASSERT(m->getBondWithIdx(0)->getIsAromatic());
  delete m;

  smi = "c1cccc[n+]1";
  m = SmilesToMol(smi);
  TEST_ASSERT(m);
  TEST_ASSERT(m->getAtomWithIdx(0)->getIsAromatic());
  TEST_ASSERT(m->getBondWithIdx(0)->getIsAromatic());
  delete m;

#if 0 // currently fails
  smi = "[n]1cccc1";
  m = SmilesToMol(smi);
  TEST_ASSERT(m);
  TEST_ASSERT(m->getAtomWithIdx(0)->getIsAromatic());
  TEST_ASSERT(m->getAtomWithIdx(0)->getNumRadicalElectrons()==1);
  TEST_ASSERT(m->getBondWithIdx(0)->getIsAromatic());
  delete m;
#endif
  
  smi = "[n]1ccccc1";
  m = SmilesToMol(smi);
  TEST_ASSERT(m);
  TEST_ASSERT(m->getAtomWithIdx(0)->getIsAromatic());
  TEST_ASSERT(m->getAtomWithIdx(0)->getNumRadicalElectrons()==0);
  TEST_ASSERT(m->getBondWithIdx(0)->getIsAromatic());
  delete m;

  smi = "[H]n1cccc1";
  m = SmilesToMol(smi,0,0);
  TEST_ASSERT(m);
  MolOps::sanitizeMol(*m);
  TEST_ASSERT(m->getAtomWithIdx(1)->getIsAromatic());
  TEST_ASSERT(m->getAtomWithIdx(1)->getNumRadicalElectrons()==0);
  TEST_ASSERT(!m->getAtomWithIdx(0)->getIsAromatic());
  TEST_ASSERT(m->getAtomWithIdx(0)->getNumRadicalElectrons()==0);
  delete m;

  smi = "[H]";
  m = SmilesToMol(smi,0,0);
  TEST_ASSERT(m);
  MolOps::sanitizeMol(*m);
  TEST_ASSERT(m->getAtomWithIdx(0)->getNumRadicalElectrons()==1);
  delete m;
  
  // ------
  // this was sf.net bug 2787221.
  smi = "O=C1C(=O)C=C1";
  m = SmilesToMol(smi);
  TEST_ASSERT(m);
  TEST_ASSERT(m->getAtomWithIdx(1)->getIsAromatic());
  TEST_ASSERT(m->getBondBetweenAtoms(1,2)->getIsAromatic());
  delete m;


  BOOST_LOG(rdInfoLog) << "Finished" << std::endl;
}

void testSFIssue1942657()
{
  BOOST_LOG(rdInfoLog) << "-----------------------\n Testing sf.net issue 1942657 " << std::endl;
  RWMol *m;

  std::string smi;

  smi = "C[C](C)(C)(C)C";
  try{
    m = SmilesToMol(smi);
  } catch (MolSanitizeException &e){
    m=0;
  }
  TEST_ASSERT(!m);

  smi = "C[CH](C)(C)C";
  try{
    m = SmilesToMol(smi);
  } catch (MolSanitizeException &e){
    m=0;
  }
  TEST_ASSERT(!m);

  smi = "C[C](=C)(C)C";
  try{
    m = SmilesToMol(smi);
  } catch (MolSanitizeException &e){
    m=0;
  }
  TEST_ASSERT(!m);

  smi = "C[Si](=C)(=C)=C";
  try{
    m = SmilesToMol(smi);
  } catch (MolSanitizeException &e){
    m=0;
  }
  TEST_ASSERT(!m);


  
  BOOST_LOG(rdInfoLog) << "Finished" << std::endl;
}


void testSFIssue1968608()
{
  BOOST_LOG(rdInfoLog) << "-----------------------\n Testing sf.net issue 198608 " << std::endl;
  RWMol *m;

  std::string smi;

  smi = "C1CC1CC1CC1";
  m = SmilesToMol(smi);
  TEST_ASSERT(m->getRingInfo()->minAtomRingSize(0)==3);
  TEST_ASSERT(m->getRingInfo()->minAtomRingSize(3)==0);
  TEST_ASSERT(m->getRingInfo()->minBondRingSize(0)==3);
  TEST_ASSERT(m->getRingInfo()->minBondRingSize(3)==0);

  
  BOOST_LOG(rdInfoLog) << "Finished" << std::endl;
}

void testHybridization()
{
  BOOST_LOG(rdInfoLog) << "-----------------------\n Testing hybridization assignment " << std::endl;

  {
    RWMol *m;
    std::string smi="CCC";
    m = SmilesToMol(smi);
    TEST_ASSERT(m);
    TEST_ASSERT(m->getAtomWithIdx(1)->getHybridization()==Atom::SP3);
    TEST_ASSERT(m->getAtomWithIdx(0)->getHybridization()==Atom::SP3);
    delete m;
  }

  {
    RWMol *m;
    std::string smi="CNC";
    m = SmilesToMol(smi);
    TEST_ASSERT(m);
    TEST_ASSERT(m->getAtomWithIdx(1)->getHybridization()==Atom::SP3);
    TEST_ASSERT(m->getAtomWithIdx(0)->getHybridization()==Atom::SP3);
    delete m;
  }

  {
    RWMol *m;
    std::string smi="COC";
    m = SmilesToMol(smi);
    TEST_ASSERT(m);
    TEST_ASSERT(m->getAtomWithIdx(1)->getHybridization()==Atom::SP3);
    TEST_ASSERT(m->getAtomWithIdx(0)->getHybridization()==Atom::SP3);
    delete m;
  }

  {
    RWMol *m;
    std::string smi="C[C-2]C";
    m = SmilesToMol(smi);
    TEST_ASSERT(m);
    TEST_ASSERT(m->getAtomWithIdx(1)->getHybridization()==Atom::SP3);
    TEST_ASSERT(m->getAtomWithIdx(0)->getHybridization()==Atom::SP3);
    delete m;
  }

  {
    RWMol *m;
    std::string smi="C[CH-]C";
    m = SmilesToMol(smi);
    TEST_ASSERT(m);
    TEST_ASSERT(m->getAtomWithIdx(1)->getHybridization()==Atom::SP3);
    TEST_ASSERT(m->getAtomWithIdx(0)->getHybridization()==Atom::SP3);
    delete m;
  }

  {
    RWMol *m;
    std::string smi="C[CH]C";
    m = SmilesToMol(smi);
    TEST_ASSERT(m);
    TEST_ASSERT(m->getAtomWithIdx(1)->getHybridization()==Atom::SP3);
    TEST_ASSERT(m->getAtomWithIdx(0)->getHybridization()==Atom::SP3);
    delete m;
  }

  {
    RWMol *m;
    std::string smi="C[C]C";
    m = SmilesToMol(smi);
    TEST_ASSERT(m);
    TEST_ASSERT(m->getAtomWithIdx(1)->getHybridization()==Atom::SP3);
    TEST_ASSERT(m->getAtomWithIdx(0)->getHybridization()==Atom::SP3);
    delete m;
  }

  {
    RWMol *m;
    std::string smi="C[C-]C";
    m = SmilesToMol(smi);
    TEST_ASSERT(m);
    TEST_ASSERT(m->getAtomWithIdx(1)->getHybridization()==Atom::SP3);
    TEST_ASSERT(m->getAtomWithIdx(0)->getHybridization()==Atom::SP3);
    delete m;
  }

  {
    RWMol *m;
    std::string smi="C[CH+]C";
    m = SmilesToMol(smi);
    TEST_ASSERT(m);
    TEST_ASSERT(m->getAtomWithIdx(1)->getHybridization()==Atom::SP2);
    TEST_ASSERT(m->getAtomWithIdx(0)->getHybridization()==Atom::SP3);
    delete m;
  }

  {
    RWMol *m;
    std::string smi="CC=C";
    m = SmilesToMol(smi);
    TEST_ASSERT(m);
    TEST_ASSERT(m->getAtomWithIdx(1)->getHybridization()==Atom::SP2);
    TEST_ASSERT(m->getAtomWithIdx(0)->getHybridization()==Atom::SP3);
    delete m;
  }

  {
    RWMol *m;
    std::string smi="CN=C";
    m = SmilesToMol(smi);
    TEST_ASSERT(m);
    TEST_ASSERT(m->getAtomWithIdx(1)->getHybridization()==Atom::SP2);
    TEST_ASSERT(m->getAtomWithIdx(0)->getHybridization()==Atom::SP3);
    delete m;
  }

  {
    RWMol *m;
    std::string smi="C[C-]=C";
    m = SmilesToMol(smi);
    TEST_ASSERT(m);
    TEST_ASSERT(m->getAtomWithIdx(1)->getHybridization()==Atom::SP2);
    TEST_ASSERT(m->getAtomWithIdx(0)->getHybridization()==Atom::SP3);
    delete m;
  }

  {
    RWMol *m;
    std::string smi="C[C]=C";
    m = SmilesToMol(smi);
    TEST_ASSERT(m);
    TEST_ASSERT(m->getAtomWithIdx(1)->getHybridization()==Atom::SP2);
    TEST_ASSERT(m->getAtomWithIdx(0)->getHybridization()==Atom::SP3);
    delete m;
  }

  {
    RWMol *m;
    std::string smi="C[N+]=C";
    m = SmilesToMol(smi);
    TEST_ASSERT(m);
    TEST_ASSERT(m->getAtomWithIdx(1)->getHybridization()==Atom::SP2);
    TEST_ASSERT(m->getAtomWithIdx(0)->getHybridization()==Atom::SP3);
    delete m;
  }


  
  {
    RWMol *m;
    std::string smi="C#C";
    m = SmilesToMol(smi);
    TEST_ASSERT(m);
    TEST_ASSERT(m->getAtomWithIdx(1)->getHybridization()==Atom::SP);
    delete m;
  }

  {
    RWMol *m;
    std::string smi="C#[C-]";
    m = SmilesToMol(smi);
    TEST_ASSERT(m);
    TEST_ASSERT(m->getAtomWithIdx(1)->getHybridization()==Atom::SP);
    delete m;
  }

  {
    RWMol *m;
    std::string smi="C#[C]";
    m = SmilesToMol(smi);
    TEST_ASSERT(m);
    TEST_ASSERT(m->getAtomWithIdx(1)->getHybridization()==Atom::SP);
    delete m;
  }

  {
    RWMol *m;
    std::string smi="C[O]";
    m = SmilesToMol(smi);
    TEST_ASSERT(m);
    TEST_ASSERT(m->getAtomWithIdx(1)->getHybridization()==Atom::SP3);
    delete m;
  }

  {
    RWMol *m;
    std::string smi="C[N-]";
    m = SmilesToMol(smi);
    TEST_ASSERT(m);
    TEST_ASSERT(m->getAtomWithIdx(1)->getHybridization()==Atom::SP3);
    delete m;
  }

  BOOST_LOG(rdInfoLog) << "Finished" << std::endl;
}

void testSFNetIssue2196817() {
  BOOST_LOG(rdInfoLog) << "-----------------------\n Testing sf.net issue 2196817: handling of aromatic dummies" << std::endl;

  {
    std::string pathName=getenv("RDBASE");
    pathName += "/Code/GraphMol/test_data/";
    RWMol *m = MolFileToMol(pathName+"dummyArom.mol");
    TEST_ASSERT(m);
    TEST_ASSERT(m->getAtomWithIdx(0)->getAtomicNum()==0);
    TEST_ASSERT(m->getAtomWithIdx(0)->getIsAromatic()==true);

    MolOps::Kekulize(*m);
    TEST_ASSERT(m->getBondBetweenAtoms(0,1)->getBondType()==Bond::SINGLE);
    TEST_ASSERT(m->getBondBetweenAtoms(0,4)->getBondType()==Bond::SINGLE);
      
    delete m;
  }
  
  {
    std::string smi="*1cncc1";
    RWMol *m = SmilesToMol(smi);
    TEST_ASSERT(m);
    TEST_ASSERT(m->getAtomWithIdx(0)->getAtomicNum()==0);
    TEST_ASSERT(m->getBondWithIdx(0)->getIsAromatic()==true);
    delete m;
  }
  
  {
    std::string smi="*1C=NC=C1";
    RWMol *m = SmilesToMol(smi);
    TEST_ASSERT(m);
    TEST_ASSERT(m->getAtomWithIdx(0)->getAtomicNum()==0);
    TEST_ASSERT(m->getBondWithIdx(0)->getIsAromatic()==true);
    delete m;
  }

  {
    // case where all must be ignored:
    std::string smi="c1*ccc1-c1*ccc1-c1*ccc1";
    RWMol *m = SmilesToMol(smi);
    TEST_ASSERT(m);
    delete m;
  }
  
  {
    std::string smi="c1*[nH]*c1";
    RWMol *m = SmilesToMol(smi);
    TEST_ASSERT(m);
    smi=MolToSmiles(*m);
    TEST_ASSERT(smi=="[*]1cc[*][nH]1");
    delete m;
    smi="c1***c1";
    m = SmilesToMol(smi);
    TEST_ASSERT(m);
    smi=MolToSmiles(*m);
    TEST_ASSERT(smi=="[*]1:[*]cc[*]:1");
    delete m;
    smi="c:1:*:*:*:*1";
    m = SmilesToMol(smi);
    TEST_ASSERT(m);
    smi=MolToSmiles(*m);
    TEST_ASSERT(smi=="[*]1:[*]:[*]c[*]:1");

    delete m;
    smi="*:1:*:*:*:*:1";
    m = SmilesToMol(smi);
    TEST_ASSERT(m);
    smi=MolToSmiles(*m);
    TEST_ASSERT(smi=="[*]1:[*]:[*]:[*]:[*]:1");
    delete m;
  }
  
  {
    std::string smi="c1*[nH]cc1-c1*[nH]cc1-c1*ccc1";
    RWMol *m = SmilesToMol(smi);
    TEST_ASSERT(m);
    delete m;
    smi="c1*[nH]cc1-c1*ccc1-c1*[nH]cc1";
    m = SmilesToMol(smi);
    TEST_ASSERT(m);
    delete m;
    smi="c1*ccc1-c1*[nH]cc1-c1*[nH1]cc1";
    m = SmilesToMol(smi);
    TEST_ASSERT(m);
    delete m;
  }
  
  {
    std::string smi="c1*[nH]cc1-c1*[nH]cc1-c1*[nH]cc1";
    RWMol *m = SmilesToMol(smi);
    TEST_ASSERT(m);
    delete m;
  }
  
  {
    std::string smi="c1ccc(C2CC(n4cc[*]c4=C2))cc1";
    RWMol *m = SmilesToMol(smi);
    TEST_ASSERT(m);
    TEST_ASSERT(m->getBondBetweenAtoms(0,1)->getIsAromatic());
    TEST_ASSERT(m->getBondBetweenAtoms(0,14)->getIsAromatic());
    TEST_ASSERT(m->getBondBetweenAtoms(0,1)->getBondType()==Bond::AROMATIC);
    TEST_ASSERT(m->getBondBetweenAtoms(0,14)->getBondType()==Bond::AROMATIC);
    MolOps::Kekulize(*m);
    TEST_ASSERT(!m->getBondBetweenAtoms(0,1)->getIsAromatic());
    TEST_ASSERT(!m->getBondBetweenAtoms(0,14)->getIsAromatic());
    TEST_ASSERT(m->getBondBetweenAtoms(0,1)->getBondType()==Bond::DOUBLE||
                m->getBondBetweenAtoms(0,14)->getBondType()==Bond::DOUBLE);
    MolOps::setAromaticity(*m);
    TEST_ASSERT(m->getBondBetweenAtoms(0,1)->getIsAromatic());
    TEST_ASSERT(m->getBondBetweenAtoms(0,14)->getIsAromatic());
    TEST_ASSERT(m->getBondBetweenAtoms(0,1)->getBondType()==Bond::AROMATIC);
    TEST_ASSERT(m->getBondBetweenAtoms(0,14)->getBondType()==Bond::AROMATIC);
    delete m;
  }
  
  BOOST_LOG(rdInfoLog) << "Finished" << std::endl;
}


void testSFNetIssue2208994() {
  BOOST_LOG(rdInfoLog) << "-----------------------\n Testing sf.net issue 2208994 : kekulization error" << std::endl;

  {
    std::string smi="Cn1ccc(=O)n1C";
    RWMol *m = SmilesToMol(smi);
    TEST_ASSERT(m);
    TEST_ASSERT(m->getAtomWithIdx(1)->getIsAromatic()==true);
    TEST_ASSERT(m->getBondWithIdx(1)->getIsAromatic()==true);

    delete m;
  }
  
  {
    std::string smi="c:1:c:c:c:c:c1";
    RWMol *m = SmilesToMol(smi);
    TEST_ASSERT(m);
    TEST_ASSERT(m->getAtomWithIdx(1)->getIsAromatic()==true);
    TEST_ASSERT(m->getBondWithIdx(1)->getIsAromatic()==true);

    delete m;
  }
  
  {
    std::string smi="c1:c:c:c:c:c:1";
    RWMol *m = SmilesToMol(smi);
    TEST_ASSERT(m);
    TEST_ASSERT(m->getAtomWithIdx(1)->getIsAromatic()==true);
    TEST_ASSERT(m->getBondWithIdx(1)->getIsAromatic()==true);

    delete m;
  }
  
  BOOST_LOG(rdInfoLog) << "Finished" << std::endl;
}

void testSFNetIssue2313979() {
  BOOST_LOG(rdInfoLog) << "-----------------------\n Testing sf.net issue 2313979: aromaticity assignment hangs " << std::endl;
  {
    std::string pathName=getenv("RDBASE");
    pathName += "/Code/GraphMol/test_data/";
    SDMolSupplier suppl(pathName+"Issue2313979.sdf",false);

    while(!suppl.atEnd()){
      ROMol *m=suppl.next();
      TEST_ASSERT(m);
      std::string nm;
      m->getProp("_Name",nm);
      BOOST_LOG(rdInfoLog) << "   Doing molecule: "<<nm<< std::endl;
      
      BOOST_LOG(rdInfoLog) << "     This should finish in a few seconds.  >>>" << std::endl;
      MolOps::sanitizeMol(*(RWMol *)m);
      delete m;
      BOOST_LOG(rdInfoLog) << "   <<< Done." << std::endl;
    }

  }
  
  BOOST_LOG(rdInfoLog) << "Finished" << std::endl;
}



void testSFNetIssue2316677() {
  BOOST_LOG(rdInfoLog) << "-----------------------\n Testing sf.net issue 2316677 : canonicalization error" << std::endl;
  {
    std::string pathName=getenv("RDBASE");
    pathName += "/Code/GraphMol/test_data/";
    RWMol *m = MolFileToMol(pathName+"Issue2316677.mol");
    TEST_ASSERT(m);
    std::string smi=MolToSmiles(*m,true);
    std::cerr<<"smi: "<<smi<<std::endl;
    TEST_ASSERT(smi=="Cc1ccc(S(=O)(=O)/N=C2\\CC(=N\\C(C)(C)C)/C2=N\\C(C)(C)C)cc1");
  }

  BOOST_LOG(rdInfoLog) << "Finished" << std::endl;
}

void testSanitizeNonringAromatics() {
  BOOST_LOG(rdInfoLog) << "-----------------------\n Testing sf.net issue 2830244: make sure that non-ring aromatic atoms generate errors:" << std::endl;
  {
    std::string smi="c-C";
    
    RWMol *m = SmilesToMol(smi,0,false);
    bool ok=false;
    try {
      MolOps::Kekulize(*m);
    } catch (MolSanitizeException &vee){
      ok=true;
    }
    TEST_ASSERT(ok);
    delete m;
  }
  {
    std::string smi="c-C";
    
    RWMol *m = SmilesToMol(smi,0,false);
    bool ok=false;
    unsigned int opThatFailed;
    try {
      MolOps::sanitizeMol(*m,opThatFailed);
    } catch (MolSanitizeException &vee){
      ok=true;
    }
    TEST_ASSERT(ok);
    TEST_ASSERT(opThatFailed==MolOps::SANITIZE_KEKULIZE);
    delete m;
  }
  
  BOOST_LOG(rdInfoLog) << "Finished" << std::endl;
}


void testSFNetIssue2951221() {
  BOOST_LOG(rdInfoLog) << "-----------------------\n Testing sf.net issue 2951221 : hydrogens added with bad coordinates" << std::endl;
  {
    std::string pathName=getenv("RDBASE");
    pathName += "/Code/GraphMol/test_data/";
    RWMol *m = MolFileToMol(pathName+"Issue2951221.1.mol");
    TEST_ASSERT(m);
    ROMol *m2 = MolOps::addHs(*m,true);
    TEST_ASSERT(m2);
    delete m;
    TEST_ASSERT(m2->getNumAtoms(false)==12);
    RDGeom::Point3D coords[4];
    coords[0]= m2->getConformer().getAtomPos(2);
    coords[1]= m2->getConformer().getAtomPos(0);
    coords[2]= m2->getConformer().getAtomPos(1);
    coords[3]= m2->getConformer().getAtomPos(9);
    double dot=(coords[3]-coords[0]).dotProduct((coords[1]-coords[0]).crossProduct(coords[2]-coords[0]));
    TEST_ASSERT(dot>1.0);
  }

  {
    std::string pathName=getenv("RDBASE");
    pathName += "/Code/GraphMol/test_data/";
    RWMol *m = MolFileToMol(pathName+"Issue2951221.2.mol");
    TEST_ASSERT(m);
    ROMol *m2 = MolOps::addHs(*m,true);
    TEST_ASSERT(m2);
    delete m;
    TEST_ASSERT(m2->getNumAtoms(false)==5);
    MolOps::assignChiralTypesFrom3D(*m2);
    MolOps::assignStereochemistry(*m2,true,true);
    TEST_ASSERT(m2->getAtomWithIdx(1)->hasProp("_CIPCode"));
    std::string cip;
    m2->getAtomWithIdx(1)->getProp("_CIPCode",cip);
    TEST_ASSERT(cip=="S");
  }
  {
    std::string pathName=getenv("RDBASE");
    pathName += "/Code/GraphMol/test_data/";
    RWMol *m = MolFileToMol(pathName+"Issue2951221.3.mol");
    TEST_ASSERT(m);
    ROMol *m2 = MolOps::addHs(*m,true);
    TEST_ASSERT(m2);
    delete m;
    TEST_ASSERT(m2->getNumAtoms(false)==5);
    MolOps::assignChiralTypesFrom3D(*m2);
    MolOps::assignStereochemistry(*m2,true,true);
    TEST_ASSERT(m2->getAtomWithIdx(1)->hasProp("_CIPCode"));
    std::string cip;
    m2->getAtomWithIdx(1)->getProp("_CIPCode",cip);
    TEST_ASSERT(cip=="R");
  }

  BOOST_LOG(rdInfoLog) << "Finished" << std::endl;
}

void testSFNetIssue2952255() {
  BOOST_LOG(rdInfoLog) << "-----------------------\n Testing sf.net issue 2952255 : bad assignment of radicals to early elements" << std::endl;
  {
    std::string smi="[C](C)(C)C";
    RWMol *m = SmilesToMol(smi);
    TEST_ASSERT(m);
    TEST_ASSERT(m->getAtomWithIdx(0)->getNumRadicalElectrons()==1);
    delete m;
  }
  {
    std::string smi="[C](C)C";
    RWMol *m = SmilesToMol(smi);
    TEST_ASSERT(m);
    TEST_ASSERT(m->getAtomWithIdx(0)->getNumRadicalElectrons()==2);
    delete m;
  }
  {
    std::string smi="[CH](C)C";
    RWMol *m = SmilesToMol(smi);
    TEST_ASSERT(m);
    TEST_ASSERT(m->getAtomWithIdx(0)->getNumRadicalElectrons()==1);
    delete m;
  }
  {
    std::string smi="[CH+](C)C";
    RWMol *m = SmilesToMol(smi);
    TEST_ASSERT(m);
    TEST_ASSERT(m->getAtomWithIdx(0)->getNumRadicalElectrons()==0);
    delete m;
  }
  {
    std::string smi="[C-](C)C";
    RWMol *m = SmilesToMol(smi);
    TEST_ASSERT(m);
    TEST_ASSERT(m->getAtomWithIdx(0)->getNumRadicalElectrons()==1);
    delete m;
  }
  {
    std::string smi="[C+](C)(C)(C)C";
    RWMol *m = SmilesToMol(smi);
    TEST_ASSERT(m);
    TEST_ASSERT(m->getAtomWithIdx(0)->getNumRadicalElectrons()==1);
    delete m;
  }
  {
    std::string smi="C(C)(C)(C)C";
    RWMol *m = SmilesToMol(smi);
    TEST_ASSERT(m);
    TEST_ASSERT(m->getAtomWithIdx(0)->getNumRadicalElectrons()==0);
    delete m;
  }
  {
    std::string smi="[N](C)C";
    RWMol *m = SmilesToMol(smi);
    TEST_ASSERT(m);
    TEST_ASSERT(m->getAtomWithIdx(0)->getNumRadicalElectrons()==1);
    delete m;
  }
  {
    std::string smi="[N+](C)(C)C";
    RWMol *m = SmilesToMol(smi);
    TEST_ASSERT(m);
    TEST_ASSERT(m->getAtomWithIdx(0)->getNumRadicalElectrons()==1);
    delete m;
  }
  {
    std::string smi="[Cl]";
    RWMol *m = SmilesToMol(smi);
    TEST_ASSERT(m);
    TEST_ASSERT(m->getAtomWithIdx(0)->getNumRadicalElectrons()==1);
    delete m;
  }
  {
    std::string smi="[Cl-]";
    RWMol *m = SmilesToMol(smi);
    TEST_ASSERT(m);
    TEST_ASSERT(m->getAtomWithIdx(0)->getNumRadicalElectrons()==0);
    delete m;
  }
  {
    std::string smi="[Cl]C";
    RWMol *m = SmilesToMol(smi);
    TEST_ASSERT(m);
    TEST_ASSERT(m->getAtomWithIdx(0)->getNumRadicalElectrons()==0);
    delete m;
  }
  {
    std::string smi="[Na]";
    RWMol *m = SmilesToMol(smi);
    TEST_ASSERT(m);
    TEST_ASSERT(m->getAtomWithIdx(0)->getNumRadicalElectrons()==1);
    delete m;
  }
  {
    std::string smi="[Na+]";
    RWMol *m = SmilesToMol(smi);
    TEST_ASSERT(m);
    TEST_ASSERT(m->getAtomWithIdx(0)->getNumRadicalElectrons()==0);
    delete m;
  }
  {
    std::string smi="[Na]C";
    RWMol *m = SmilesToMol(smi);
    TEST_ASSERT(m);
    TEST_ASSERT(m->getAtomWithIdx(0)->getNumRadicalElectrons()==0);
    delete m;
  }
  {
    std::string smi="[Mg+]C";
    RWMol *m = SmilesToMol(smi);
    TEST_ASSERT(m);
    TEST_ASSERT(m->getAtomWithIdx(0)->getNumRadicalElectrons()==0);
    delete m;
  }
  {
    std::string smi="[Mg]C";
    RWMol *m = SmilesToMol(smi);
    TEST_ASSERT(m);
    TEST_ASSERT(m->getAtomWithIdx(0)->getNumRadicalElectrons()==1);
    delete m;
  }
  {
    std::string smi="[Mg+]";
    RWMol *m = SmilesToMol(smi);
    TEST_ASSERT(m);
    TEST_ASSERT(m->getAtomWithIdx(0)->getNumRadicalElectrons()==1);
    delete m;
  }
  {
    std::string smi="[Mg+2]";
    RWMol *m = SmilesToMol(smi);
    TEST_ASSERT(m);
    TEST_ASSERT(m->getAtomWithIdx(0)->getNumRadicalElectrons()==0);
    delete m;
  }
  BOOST_LOG(rdInfoLog) << "Finished" << std::endl;
}

void testSFNetIssue3185548() {
  BOOST_LOG(rdInfoLog) << "-----------------------\n Testing sf.net issue 3185548 : problems with SSSR code" << std::endl;

  {
    std::string pathName=getenv("RDBASE");
    pathName += "/Code/GraphMol/test_data/";
    BOOST_LOG(rdInfoLog) << "  Starting file read 1" << std::endl;
    RWMol *m = MolFileToMol(pathName+"Issue3185548.mol");
    BOOST_LOG(rdInfoLog) << "  finished" << std::endl;
    TEST_ASSERT(m);
  }

  
  {
    std::string pathName=getenv("RDBASE");
    pathName += "/Code/GraphMol/test_data/";
    BOOST_LOG(rdInfoLog) << "  Starting file read 2" << std::endl;
    RWMol *m = MolFileToMol(pathName+"Issue3185548.2.mol");
    BOOST_LOG(rdInfoLog) << "  finished" << std::endl;
    TEST_ASSERT(m);

    m->getRingInfo()->reset();
    unsigned int nsssr;
    VECT_INT_VECT sssrs;
    nsssr=MolOps::findSSSR(*m,sssrs);
    TEST_ASSERT(nsssr=48);
    nsssr=MolOps::symmetrizeSSSR(*m,sssrs);
    TEST_ASSERT(nsssr=56);    
  }

  
  BOOST_LOG(rdInfoLog) << "Finished" << std::endl;
}

void testSFNetIssue3349243(){
  BOOST_LOG(rdInfoLog) << "-------------------------------------" << std::endl;
  BOOST_LOG(rdInfoLog) << "Testing Issue 3349243" << std::endl;
  {
    std::string smi="c1cccc[n+]1";
    RWMol *m=SmilesToMol(smi);
    TEST_ASSERT(m);
    MolOps::Kekulize(*m);
    // just finishing is good
    TEST_ASSERT(m->getBondWithIdx(0)->getBondType()!=Bond::AROMATIC);
    delete m;
  }

  BOOST_LOG(rdInfoLog) << "\tdone" << std::endl;
}

void testFastFindRings(){
  BOOST_LOG(rdInfoLog) << "-------------------------------------" << std::endl;
  BOOST_LOG(rdInfoLog) << "Testing fast find rings" << std::endl;
  {
    std::string smi="CCC";
    RWMol *m=SmilesToMol(smi,0,0);
    TEST_ASSERT(m);
    MolOps::fastFindRings(*m);
    TEST_ASSERT(m->getRingInfo());
    TEST_ASSERT(m->getRingInfo()->isInitialized());
    TEST_ASSERT(m->getRingInfo()->numRings()==0);
    delete m;
  }
  {
    std::string smi="C1CC1";
    RWMol *m=SmilesToMol(smi,0,0);
    TEST_ASSERT(m);
    MolOps::fastFindRings(*m);
    TEST_ASSERT(m->getRingInfo());
    TEST_ASSERT(m->getRingInfo()->isInitialized());
    TEST_ASSERT(m->getRingInfo()->numRings()==1);
    delete m;
  }

  {
    std::string smi="CC1CC1";
    RWMol *m=SmilesToMol(smi,0,0);
    TEST_ASSERT(m);
    MolOps::fastFindRings(*m);
    TEST_ASSERT(m->getRingInfo());
    TEST_ASSERT(m->getRingInfo()->isInitialized());
    TEST_ASSERT(m->getRingInfo()->numRings()==1);
    delete m;
  }

  {
    std::string smi="C1CC1.C1CC1";
    RWMol *m=SmilesToMol(smi,0,0);
    TEST_ASSERT(m);
    MolOps::fastFindRings(*m);
    TEST_ASSERT(m->getRingInfo());
    TEST_ASSERT(m->getRingInfo()->isInitialized());
    TEST_ASSERT(m->getRingInfo()->numRings()==2);
    delete m;
  }
  {
    std::string smi="C1C(C)C1";
    RWMol *m=SmilesToMol(smi,0,0);
    TEST_ASSERT(m);
    MolOps::fastFindRings(*m);
    TEST_ASSERT(m->getRingInfo());
    TEST_ASSERT(m->getRingInfo()->isInitialized());
    TEST_ASSERT(m->getRingInfo()->numRings()==1);
    delete m;
  }
  {
    std::string smi="c1c(=O)nc2[nH]cnn2c1O";
    RWMol *m=SmilesToMol(smi,0,0);
    TEST_ASSERT(m);
    MolOps::fastFindRings(*m);
    TEST_ASSERT(m->getRingInfo());
    TEST_ASSERT(m->getRingInfo()->isInitialized());
    TEST_ASSERT(m->getRingInfo()->numRings()==2);
    delete m;
  }
  BOOST_LOG(rdInfoLog) << "\tdone" << std::endl;
}


void testSFNetIssue3487473(){
  BOOST_LOG(rdInfoLog) << "-------------------------------------" << std::endl;
  BOOST_LOG(rdInfoLog) << "Testing Issue 3487473" << std::endl;
  {
    std::string smi="C*C";
    RWMol *m=SmilesToMol(smi);
    TEST_ASSERT(m);
    TEST_ASSERT(m->getAtomWithIdx(1)->getHybridization()==Atom::UNSPECIFIED);
    delete m;
  }

  {
    std::string smi="C*C";
    RWMol *m = SmartsToMol(smi);
    TEST_ASSERT(m);
    m->updatePropertyCache(false);
    MolOps::setConjugation(*m);
    TEST_ASSERT(m->getAtomWithIdx(1)->getHybridization()==Atom::UNSPECIFIED);
    delete m;
  }

  BOOST_LOG(rdInfoLog) << "\tdone" << std::endl;
}

void testSFNetIssue3480481(){
  BOOST_LOG(rdInfoLog) << "-------------------------------------" << std::endl;
  BOOST_LOG(rdInfoLog) << "Testing Issue 3480481" << std::endl;
  {
    std::string pathName=getenv("RDBASE");
    pathName += "/Code/GraphMol/test_data/";
    RWMol *m = MolFileToMol(pathName+"Issue3480481.mol");
    TEST_ASSERT(m);
    TEST_ASSERT(m->getAtomWithIdx(0)->getIsAromatic()==true);
    TEST_ASSERT(m->getAtomWithIdx(0)->getExplicitValence()==4);
    TEST_ASSERT(m->getAtomWithIdx(0)->getImplicitValence()==0);
    TEST_ASSERT(m->getAtomWithIdx(0)->getFormalCharge()==-1);
    delete m;
  }

  BOOST_LOG(rdInfoLog) << "\tdone" << std::endl;
}


void aamatchtest(std::string smi1,std::string smi2,bool shouldMatch,int idx1,int idx2){
  RWMol *m1=SmilesToMol(smi1);
  RWMol *m2=SmilesToMol(smi2);
  TEST_ASSERT(m1);
  TEST_ASSERT(m2);
  //std::cerr<<"   "<<smi1<<" "<<smi2<<std::endl;
  TEST_ASSERT(m2->getAtomWithIdx(idx2)->Match(m1->getAtomWithIdx(idx1))==shouldMatch);
  delete m1;
  delete m2;
}

void testAtomAtomMatch(){
  BOOST_LOG(rdInfoLog) << "-------------------------------------" << std::endl;
  BOOST_LOG(rdInfoLog) << "Testing Atom-Atom matching behavior" << std::endl;
  /* Here's what we're testing:

     | Molecule | Query   | Match |
     | CCO      | CCO     | Yes   |
     | CC[O-]   | CCO     | Yes   |
     | CCO      | CC[O-]  | No    |
     | CC[O-]   | CC[O-]  | Yes   |
     | CC[O-]   | CC[OH]  | Yes   |
     | CCOC     | CC[OH]  | Yes   |
     | CCOC     | CCO     | Yes   |
     | CCC      | CCC     | Yes   |
     | CC[14C]  | CCC     | Yes   |
     | CCC      | CC[14C] | No    |
     | CC[14C]  | CC[14C] | Yes   |
     | OCO      | C       | Yes   |
     | OCO      | [CH2]   | Yes   |
     | OCO      | [CH3]   | Yes   |
     | O[CH2]O  | C       | Yes   |
     | O[CH2]O  | [CH2]   | Yes   |
     | OCO      | [CH]    | Yes   |

     This is a large superset of issue 3495370

  */

  aamatchtest("CCO","O",true,2,0);
  aamatchtest("CC[O-]","O",true,2,0);
  aamatchtest("CCO","[O-]",false,2,0);
  aamatchtest("CC[O-]","[O-]",true,2,0);
  aamatchtest("CC[O-]","[OH]",true,2,0);
  aamatchtest("CCOC","[OH]",true,2,0);
  aamatchtest("CCOC","O",true,2,0);
  aamatchtest("CCC","C",true,2,0);
  aamatchtest("CC[14C]","C",true,2,0);
  aamatchtest("CCC","[14C]",false,2,0);
  aamatchtest("CC[14C]","[14C]",true,2,0);
  aamatchtest("CC[13C]","[14C]",false,2,0);
  aamatchtest("OCO","C",true,1,0);
  aamatchtest("OCO","[CH]",true,1,0);
  aamatchtest("OCO","[CH2]",true,1,0);
  aamatchtest("OCO","[CH3]",true,1,0);
  aamatchtest("O[CH2]O","C",true,1,0);
  aamatchtest("O[CH2]O","[CH]",true,1,0);
  aamatchtest("O[CH2]O","[CH2]",true,1,0);
  aamatchtest("O[CH2]O","[CH3]",true,1,0);
  aamatchtest("CC","*",false,1,0);
  aamatchtest("C*","*",true,1,0);
  aamatchtest("C[1*]","*",true,1,0);
  aamatchtest("C[1*]","[1*]",true,1,0);
  aamatchtest("C*","[1*]",true,1,0);
  aamatchtest("C[2*]","[1*]",false,1,0);

  BOOST_LOG(rdInfoLog) << "\tdone" << std::endl;
}


void testSFNetIssue3525076(){
  BOOST_LOG(rdInfoLog) << "-------------------------------------" << std::endl;
  BOOST_LOG(rdInfoLog) << "Testing Issue 3525076" << std::endl;
  {
    std::string pathName=getenv("RDBASE");
    pathName += "/Code/GraphMol/test_data/";
    RWMol *m = MolFileToMol(pathName+"Issue3525076.sdf");
    TEST_ASSERT(m);
    TEST_ASSERT(m->getBondWithIdx(18)->getIsAromatic()==false);
    TEST_ASSERT(m->getBondWithIdx(18)->getBondType()==Bond::SINGLE);
    MolOps::Kekulize(*m);
    TEST_ASSERT(m->getBondWithIdx(18)->getIsAromatic()==false);
    TEST_ASSERT(m->getBondWithIdx(18)->getBondType()==Bond::SINGLE);
    MolOps::sanitizeMol(*m);
    TEST_ASSERT(m->getBondWithIdx(18)->getIsAromatic()==false);
    TEST_ASSERT(m->getBondWithIdx(18)->getBondType()==Bond::SINGLE);
    delete m;
  }

  BOOST_LOG(rdInfoLog) << "\tdone" << std::endl;
}

void testBasicCanon(){
  BOOST_LOG(rdInfoLog) << "-------------------------------------" << std::endl;
  BOOST_LOG(rdInfoLog) << "Testing canonicalization basics" << std::endl;
  // these are all cases that were problematic at one time or another during
  // the canonicalization rewrite.
#if 1
  {
    std::string smi="FC1C(=C/Cl)\\C1";
    RWMol *m = SmilesToMol(smi);
    TEST_ASSERT(m);
    TEST_ASSERT(m->getBondBetweenAtoms(2,3)->getBondType()==Bond::DOUBLE);
    TEST_ASSERT(m->getBondBetweenAtoms(2,3)->getStereo()==Bond::STEREOZ);

    //std::cerr<<"-------------\n";
    std::string csmi1=MolToSmiles(*m,true);
    //std::cerr<<csmi1<<std::endl;
    RWMol *m2 = SmilesToMol(csmi1);
    TEST_ASSERT(m2);

    MatchVectType mv;
    TEST_ASSERT(SubstructMatch(*m,*m2,mv));
    std::map<int,int> mmap;
    for(MatchVectType::const_iterator mvit=mv.begin();mvit!=mv.end();++mvit){
      mmap[mvit->second]=mvit->first;
    }
    TEST_ASSERT(m2->getBondBetweenAtoms(mmap[2],mmap[3])->getBondType()==Bond::DOUBLE);
    TEST_ASSERT(m2->getBondBetweenAtoms(mmap[2],mmap[3])->getStereo()==Bond::STEREOZ);

    
    //std::cerr<<"-------------\n";
    std::string csmi2=MolToSmiles(*m2,true);
    //std::cerr<<csmi1<<"\n"<<csmi2<<"\n-------------\n"<<std::endl;
    TEST_ASSERT(csmi1==csmi2);
    delete m;
    delete m2;
  }



  {
    std::string smi="CC1(C)C2CCC1(C)C(=O)/C2=C\\C(N=N/c1ccccc1)=N/Nc1ccccc1";
    RWMol *m = SmilesToMol(smi);
    TEST_ASSERT(m);
    TEST_ASSERT(m->getBondBetweenAtoms(10,11)->getBondType()==Bond::DOUBLE);
    TEST_ASSERT(m->getBondBetweenAtoms(10,11)->getStereo()==Bond::STEREOZ);
    TEST_ASSERT(m->getBondBetweenAtoms(12,21)->getBondType()==Bond::DOUBLE);
    TEST_ASSERT(m->getBondBetweenAtoms(12,21)->getStereo()==Bond::STEREOE);
    TEST_ASSERT(m->getBondBetweenAtoms(13,14)->getBondType()==Bond::DOUBLE);
    TEST_ASSERT(m->getBondBetweenAtoms(13,14)->getStereo()==Bond::STEREONONE);
    //std::cerr<<"-------------\n";
    std::string csmi1=MolToSmiles(*m,true);

    RWMol *m2 = SmilesToMol(csmi1);
    TEST_ASSERT(m2);

    MatchVectType mv;
    TEST_ASSERT(SubstructMatch(*m,*m2,mv));
    std::map<int,int> mmap;
    for(MatchVectType::const_iterator mvit=mv.begin();mvit!=mv.end();++mvit){
      mmap[mvit->second]=mvit->first;
    }
    TEST_ASSERT(m2->getBondBetweenAtoms(mmap[10],mmap[11])->getBondType()==Bond::DOUBLE);
    TEST_ASSERT(m2->getBondBetweenAtoms(mmap[10],mmap[11])->getStereo()==Bond::STEREOZ);
    TEST_ASSERT(m2->getBondBetweenAtoms(mmap[12],mmap[21])->getBondType()==Bond::DOUBLE);
    TEST_ASSERT(m2->getBondBetweenAtoms(mmap[12],mmap[21])->getStereo()==Bond::STEREOE);
    TEST_ASSERT(m2->getBondBetweenAtoms(mmap[13],mmap[14])->getBondType()==Bond::DOUBLE);
    TEST_ASSERT(m2->getBondBetweenAtoms(mmap[13],mmap[14])->getStereo()==Bond::STEREONONE);
    
    //std::cerr<<"-------------\n";
    std::string csmi2=MolToSmiles(*m2,true);
    //std::cerr<<csmi1<<"\n"<<csmi2<<"\n-------------\n"<<std::endl;
    TEST_ASSERT(csmi1==csmi2);
    delete m;
    delete m2;
  }


  {
    std::string smi="COc1ccc(OC)c2[nH]c(=O)cc(C)c21";
    RWMol *m = SmilesToMol(smi);
    TEST_ASSERT(m);
    //std::cerr<<"-------------\n";
    std::string csmi1=MolToSmiles(*m,true);
    delete m;
    m = SmilesToMol(csmi1);
    TEST_ASSERT(m);
    //std::cerr<<"-------------\n";
    std::string csmi2=MolToSmiles(*m,true);
    //std::cerr<<csmi1<<"\n"<<csmi2<<"\n-------------\n"<<std::endl;
    TEST_ASSERT(csmi1==csmi2);
    delete m;
  }
  {
    std::string smi="COc1cc(C)c(C(=O)[O-])cc1OC";
    RWMol *m = SmilesToMol(smi);
    TEST_ASSERT(m);
    //std::cerr<<"-------------\n";
    std::string csmi1=MolToSmiles(*m,true);
    delete m;
    m = SmilesToMol(csmi1);
    TEST_ASSERT(m);
    //std::cerr<<"-------------\n";
    std::string csmi2=MolToSmiles(*m,true);
    //std::cerr<<csmi1<<"\n"<<csmi2<<"\n-------------\n"<<std::endl;
    TEST_ASSERT(csmi1==csmi2);
    delete m;
  }
  {
    std::string smi="COc1ccc(C(=O)OC(c2ccc(OC)cc2)C(C)O)cc1";
    RWMol *m = SmilesToMol(smi);
    TEST_ASSERT(m);
    //std::cerr<<"-------------\n";
    std::string csmi1=MolToSmiles(*m,true);
    delete m;
    m = SmilesToMol(csmi1);
    TEST_ASSERT(m);
    //std::cerr<<"-------------\n";
    std::string csmi2=MolToSmiles(*m,true);
    //std::cerr<<csmi1<<"\n"<<csmi2<<"\n-------------\n"<<std::endl;
    TEST_ASSERT(csmi1==csmi2);
    delete m;
  }
  {
    std::string smi="CC(C)C1CCC(C)=CC1=NNC(N)=O";
    RWMol *m = SmilesToMol(smi);
    TEST_ASSERT(m);
    //std::cerr<<"-------------\n";
    std::string csmi1=MolToSmiles(*m,true);
    delete m;
    m = SmilesToMol(csmi1);
    TEST_ASSERT(m);
    //std::cerr<<"-------------\n";
    std::string csmi2=MolToSmiles(*m,true);
    //std::cerr<<csmi1<<"\n"<<csmi2<<"\n-------------\n"<<std::endl;
    TEST_ASSERT(csmi1==csmi2);
    delete m;
  }
  {
    std::string smi="COCCNC(=O)c1ccccc1N1C(=O)C2(C)c3[nH]c4ccccc4c3CCN2C1=O";
    RWMol *m = SmilesToMol(smi);
    TEST_ASSERT(m);
    //std::cerr<<"-------------\n";
    std::string csmi1=MolToSmiles(*m,true);
    delete m;
    m = SmilesToMol(csmi1);
    TEST_ASSERT(m);
    //std::cerr<<"-------------\n";
    std::string csmi2=MolToSmiles(*m,true);
    //std::cerr<<csmi1<<"\n"<<csmi2<<"\n-------------\n"<<std::endl;
    TEST_ASSERT(csmi1==csmi2);
    delete m;
  }
  {
    std::string smi="Cc1c(Br)cc(Br)cc1C(F)(F)F";
    RWMol *m = SmilesToMol(smi);
    TEST_ASSERT(m);
    //std::cerr<<"-------------\n";
    std::string csmi1=MolToSmiles(*m,true);
    delete m;
    m = SmilesToMol(csmi1);
    TEST_ASSERT(m);
    //std::cerr<<"-------------\n";
    std::string csmi2=MolToSmiles(*m,true);
    //std::cerr<<csmi1<<"\n"<<csmi2<<"\n-------------\n"<<std::endl;
    TEST_ASSERT(csmi1==csmi2);
    delete m;
  }
  {
    std::string pathName=getenv("RDBASE");
    pathName += "/Code/GraphMol/test_data/";
    RWMol *m = MolFileToMol(pathName+"zinc4235774a.mol");
    TEST_ASSERT(m);
    TEST_ASSERT(m->getBondBetweenAtoms(1,2)->getBondType()==Bond::DOUBLE);
    TEST_ASSERT(m->getBondBetweenAtoms(1,2)->getStereo()==Bond::STEREOZ);
    TEST_ASSERT(m->getBondBetweenAtoms(7,8)->getBondType()==Bond::DOUBLE);
    TEST_ASSERT(m->getBondBetweenAtoms(7,8)->getStereo()==Bond::STEREOZ);
    std::string smi=MolToSmiles(*m,true);
    //std::cerr<<"SMILES: "<<smi<<std::endl;
    RWMol *m2 = SmilesToMol(smi);
    MatchVectType mv;
    TEST_ASSERT(SubstructMatch(*m,*m2,mv));
    std::map<int,int> mmap;
    for(MatchVectType::const_iterator mvit=mv.begin();mvit!=mv.end();++mvit){
      mmap[mvit->second]=mvit->first;
    }
    TEST_ASSERT(m2->getBondBetweenAtoms(mmap[1],mmap[2])->getBondType()==Bond::DOUBLE);    
    TEST_ASSERT(m2->getBondBetweenAtoms(mmap[7],mmap[8])->getBondType()==Bond::DOUBLE);        
    TEST_ASSERT(m2->getBondBetweenAtoms(mmap[1],mmap[2])->getStereo()==Bond::STEREOZ);
    TEST_ASSERT(m2->getBondBetweenAtoms(mmap[7],mmap[8])->getStereo()==Bond::STEREOZ);
  }
  {
    std::string pathName=getenv("RDBASE");
    pathName += "/Code/GraphMol/test_data/";
    RWMol *m = MolFileToMol(pathName+"zinc4235774.mol");
    TEST_ASSERT(m);
    TEST_ASSERT(m->getBondBetweenAtoms(4,5)->getBondType()==Bond::DOUBLE);
    TEST_ASSERT(m->getBondBetweenAtoms(4,5)->getStereo()==Bond::STEREOZ);
    TEST_ASSERT(m->getBondBetweenAtoms(14,15)->getBondType()==Bond::DOUBLE);
    TEST_ASSERT(m->getBondBetweenAtoms(14,15)->getStereo()==Bond::STEREOZ);
    std::string smi=MolToSmiles(*m,true);
    RWMol *m2 = SmilesToMol(smi);
    MatchVectType mv;
    TEST_ASSERT(SubstructMatch(*m,*m2,mv));
    std::map<int,int> mmap;
    for(MatchVectType::const_iterator mvit=mv.begin();mvit!=mv.end();++mvit){
      mmap[mvit->second]=mvit->first;
    }
    TEST_ASSERT(m2->getBondBetweenAtoms(mmap[4],mmap[5])->getBondType()==Bond::DOUBLE);    
    TEST_ASSERT(m2->getBondBetweenAtoms(mmap[14],mmap[15])->getBondType()==Bond::DOUBLE);        
    TEST_ASSERT(m2->getBondBetweenAtoms(mmap[4],mmap[5])->getStereo()==Bond::STEREOZ);
    TEST_ASSERT(m2->getBondBetweenAtoms(mmap[14],mmap[15])->getStereo()==Bond::STEREOZ);
  }
#endif

  {
    std::string pathName=getenv("RDBASE");
    pathName += "/Code/GraphMol/test_data/";
    RWMol *m = MolFileToMol(pathName+"zinc3850436piece.mol");
    TEST_ASSERT(m);
    std::string csmi1=MolToSmiles(*m,true);
    delete m;
    m = SmilesToMol(csmi1);
    //std::cerr<<"-------------\n";
    std::string csmi2=MolToSmiles(*m,true);
    //std::cerr<<csmi1<<"\n"<<csmi2<<"\n-------------\n"<<std::endl;
    TEST_ASSERT(csmi1==csmi2);
    delete m;
  }
  {
    std::string pathName=getenv("RDBASE");
    pathName += "/Code/GraphMol/test_data/";
    RWMol *m = MolFileToMol(pathName+"zinc13403961piece.mol");
    TEST_ASSERT(m);
    TEST_ASSERT(m->getBondBetweenAtoms(1,2)->getBondType()==Bond::DOUBLE);
    TEST_ASSERT(m->getBondBetweenAtoms(1,2)->getStereo()==Bond::STEREOZ);
    TEST_ASSERT(m->getBondBetweenAtoms(3,7)->getBondType()==Bond::DOUBLE);
    TEST_ASSERT(m->getBondBetweenAtoms(3,7)->getStereo()==Bond::STEREOE);
    TEST_ASSERT(m->getBondBetweenAtoms(4,5)->getBondType()==Bond::DOUBLE);
    TEST_ASSERT(m->getBondBetweenAtoms(4,5)->getStereo()==Bond::STEREOE);
    std::string csmi1=MolToSmiles(*m,true);
    //std::cerr<<"SMI1: "<<csmi1<<std::endl;
    RWMol *m2 = SmilesToMol(csmi1);
    MatchVectType mv;
    TEST_ASSERT(SubstructMatch(*m,*m2,mv));
    std::map<int,int> mmap;
    for(MatchVectType::const_iterator mvit=mv.begin();mvit!=mv.end();++mvit){
      mmap[mvit->second]=mvit->first;
    }

    TEST_ASSERT(m2->getBondBetweenAtoms(mmap[1],mmap[2])->getBondType()==Bond::DOUBLE);
    TEST_ASSERT(m2->getBondBetweenAtoms(mmap[1],mmap[2])->getStereo()==Bond::STEREOZ);
    TEST_ASSERT(m2->getBondBetweenAtoms(mmap[3],mmap[7])->getBondType()==Bond::DOUBLE);
    TEST_ASSERT(m2->getBondBetweenAtoms(mmap[3],mmap[7])->getStereo()==Bond::STEREOE);
    TEST_ASSERT(m2->getBondBetweenAtoms(mmap[4],mmap[5])->getBondType()==Bond::DOUBLE);
    TEST_ASSERT(m2->getBondBetweenAtoms(mmap[4],mmap[5])->getStereo()==Bond::STEREOE);

    //std::cerr<<"-------------\n";
    std::string csmi2=MolToSmiles(*m2,true);
    //std::cerr<<csmi1<<"\n"<<csmi2<<"\n-------------\n"<<std::endl;
    TEST_ASSERT(csmi1==csmi2);
    delete m;
  }
  {
    std::string smi="C\\N=c1/s/c(=N\\Cl)/c/1=N/F";
    RWMol *m = SmilesToMol(smi);
    TEST_ASSERT(m);
    //std::cerr<<"-------------\n";
    std::string csmi1=MolToSmiles(*m,true);
    delete m;
    m = SmilesToMol(csmi1);
    TEST_ASSERT(m);
    //std::cerr<<"-------------\n";
    std::string csmi2=MolToSmiles(*m,true);
    //std::cerr<<csmi1<<"\n"<<csmi2<<"\n-------------\n"<<std::endl;
    TEST_ASSERT(csmi1==csmi2);
    delete m;
  }
  {
    std::string smi="Cc1ccc(S(=O)(=O)/N=c2sc(=N\\C(C)(C)C)/c\\2=N/C(C)(C)C)cc1";
    RWMol *m = SmilesToMol(smi);
    TEST_ASSERT(m);
    //std::cerr<<"-------------\n";
    std::string csmi1=MolToSmiles(*m,true);
    delete m;
    m = SmilesToMol(csmi1);
    TEST_ASSERT(m);
    //std::cerr<<"-------------\n";
    std::string csmi2=MolToSmiles(*m,true);
    //std::cerr<<csmi1<<"\n"<<csmi2<<"\n-------------\n"<<std::endl;
    TEST_ASSERT(csmi1==csmi2);
    delete m;
  }
  {
    std::string pathName=getenv("RDBASE");
    pathName += "/Code/GraphMol/test_data/";
    RWMol *m = MolFileToMol(pathName+"zinc6624278.mol");
    TEST_ASSERT(m);
    TEST_ASSERT(m->getBondBetweenAtoms(21,13)->getBondType()==Bond::DOUBLE);
    TEST_ASSERT(m->getBondBetweenAtoms(21,13)->getStereo()==Bond::STEREOE);
    TEST_ASSERT(m->getBondBetweenAtoms(5,12)->getBondType()==Bond::DOUBLE);
    TEST_ASSERT(m->getBondBetweenAtoms(5,12)->getStereo()==Bond::STEREOZ);

    std::string csmi1=MolToSmiles(*m,true);
    //std::cerr<<"SMI1: "<<csmi1<<std::endl;
    RWMol *m2 = SmilesToMol(csmi1);
    MatchVectType mv;
    TEST_ASSERT(SubstructMatch(*m,*m2,mv));
    std::map<int,int> mmap;
    for(MatchVectType::const_iterator mvit=mv.begin();mvit!=mv.end();++mvit){
      mmap[mvit->second]=mvit->first;
    }

    TEST_ASSERT(m2->getBondBetweenAtoms(mmap[21],mmap[13])->getBondType()==Bond::DOUBLE);
    TEST_ASSERT(m2->getBondBetweenAtoms(mmap[21],mmap[13])->getStereo()==Bond::STEREOE);
    TEST_ASSERT(m2->getBondBetweenAtoms(mmap[5],mmap[12])->getBondType()==Bond::DOUBLE);
    TEST_ASSERT(m2->getBondBetweenAtoms(mmap[5],mmap[12])->getStereo()==Bond::STEREOZ);

    //std::cerr<<"-------------\n";
    std::string csmi2=MolToSmiles(*m2,true);
    //std::cerr<<csmi1<<"\n"<<csmi2<<"\n-------------\n"<<std::endl;
    TEST_ASSERT(csmi1==csmi2);
    delete m2;

    std::string tsmi=MolToSmiles(*m,true,false,7,false);
    //std::cerr<<"-------------\n";
    //std::cerr<<"T:\n"<<tsmi<<"\n-------------\n"<<std::endl;
    m2 = SmilesToMol(tsmi);
    TEST_ASSERT(SubstructMatch(*m,*m2,mv));
    mmap.clear();
    for(MatchVectType::const_iterator mvit=mv.begin();mvit!=mv.end();++mvit){
      mmap[mvit->second]=mvit->first;
    }
    TEST_ASSERT(m2->getBondBetweenAtoms(mmap[21],mmap[13])->getBondType()==Bond::DOUBLE);
    TEST_ASSERT(m2->getBondBetweenAtoms(mmap[21],mmap[13])->getStereo()==Bond::STEREOE);
    TEST_ASSERT(m2->getBondBetweenAtoms(mmap[5],mmap[12])->getBondType()==Bond::DOUBLE);
    TEST_ASSERT(m2->getBondBetweenAtoms(mmap[5],mmap[12])->getStereo()==Bond::STEREOZ);
    
    //std::cerr<<"-------------\n";
    csmi2=MolToSmiles(*m2,true);
    //std::cerr<<csmi1<<"\n"<<csmi2<<"\n-------------\n"<<std::endl;
    TEST_ASSERT(csmi1==csmi2);
    delete m2;
    
    delete m;

    
  }
  {
    std::string smi="F/C=C/C=C(C)/C=C/Cl";
    RWMol *m = SmilesToMol(smi);
    TEST_ASSERT(m);
    TEST_ASSERT(m->getBondBetweenAtoms(1,2)->getBondType()==Bond::DOUBLE);
    TEST_ASSERT(m->getBondBetweenAtoms(1,2)->getStereo()==Bond::STEREOE);
    TEST_ASSERT(m->getBondBetweenAtoms(3,4)->getBondType()==Bond::DOUBLE);
    TEST_ASSERT(m->getBondBetweenAtoms(3,4)->getStereo()==Bond::STEREOE);
    TEST_ASSERT(m->getBondBetweenAtoms(6,7)->getBondType()==Bond::DOUBLE);
    TEST_ASSERT(m->getBondBetweenAtoms(6,7)->getStereo()==Bond::STEREOE);



    std::string tsmi=MolToSmiles(*m,true,false,3,false);
    //std::cerr<<"-------------\n";
    //std::cerr<<"T:\n"<<tsmi<<"\n-------------\n"<<std::endl;
    RWMol *m2 = SmilesToMol(tsmi);
    MatchVectType mv;
    TEST_ASSERT(SubstructMatch(*m,*m2,mv));
    std::map<int,int> mmap;
    mmap.clear();
    for(MatchVectType::const_iterator mvit=mv.begin();mvit!=mv.end();++mvit){
      mmap[mvit->second]=mvit->first;
    }
    TEST_ASSERT(m2->getBondBetweenAtoms(mmap[1],mmap[2])->getBondType()==Bond::DOUBLE);
    TEST_ASSERT(m2->getBondBetweenAtoms(mmap[1],mmap[2])->getStereo()==Bond::STEREOE);
    TEST_ASSERT(m2->getBondBetweenAtoms(mmap[3],mmap[4])->getBondType()==Bond::DOUBLE);
    TEST_ASSERT(m2->getBondBetweenAtoms(mmap[3],mmap[4])->getStereo()==Bond::STEREOE);
    TEST_ASSERT(m2->getBondBetweenAtoms(mmap[6],mmap[7])->getBondType()==Bond::DOUBLE);
    TEST_ASSERT(m2->getBondBetweenAtoms(mmap[6],mmap[7])->getStereo()==Bond::STEREOE);

    
    std::string csmi1=MolToSmiles(*m,true);
    //std::cerr<<"SMI1: "<<csmi1<<std::endl;
    //std::cerr<<"-------------\n";
    std::string csmi2=MolToSmiles(*m2,true);
    //std::cerr<<csmi1<<"\n"<<csmi2<<"\n-------------\n"<<std::endl;
    TEST_ASSERT(csmi1==csmi2);

    delete m2;
    delete m;
  }

  {
    // this was issue 3528556
    std::string smi="N12.N13.C24.C35.C46.C56";
    RWMol *m = SmilesToMol(smi);
    TEST_ASSERT(m);
    std::string csmi=MolToSmiles(*m,true);
    delete m;
    m = SmilesToMol(csmi);
    TEST_ASSERT(m);
    smi=MolToSmiles(*m,true);
    TEST_ASSERT(csmi==smi);
  }
  {
    // this was issue 3526831
    std::string smi="CO/N=C/C(=C(\\O)/c1ccc(Cl)cc1)/C=N\\OC";
    RWMol *m = SmilesToMol(smi);
    TEST_ASSERT(m);
    std::string csmi=MolToSmiles(*m,true);
    delete m;
    m = SmilesToMol(csmi);
    TEST_ASSERT(m);
    smi=MolToSmiles(*m,true);
    TEST_ASSERT(csmi==smi);
  }

  
  BOOST_LOG(rdInfoLog) << "\tdone" << std::endl;
}


void testSFNetIssue3549146() {
  BOOST_LOG(rdInfoLog) << "-----------------------\n Testing sf.net issue 3549146: problems after mergeQueryHs" << std::endl;

  {
    std::string pathName=getenv("RDBASE");
    pathName += "/Code/GraphMol/test_data/";
    RWMol *m = MolFileToMol(pathName+"Issue3549146.mol",true,false);
    TEST_ASSERT(m);
    TEST_ASSERT(m->getNumAtoms()==16);
    ROMol *m2 = MolOps::mergeQueryHs(*m);
    TEST_ASSERT(m2);
    TEST_ASSERT(m2->getNumAtoms()==13);
    TEST_ASSERT(!(m2->getRingInfo()->isInitialized()));
    delete m;
    delete m2;
  }
  {
    std::string smi="CCC.C";
    RWMol *m = SmilesToMol(smi);
    TEST_ASSERT(m);
    TEST_ASSERT(m->getNumAtoms()==4);
    TEST_ASSERT((m->getRingInfo()->isInitialized()));
    m->addBond(1,3,Bond::SINGLE);
    TEST_ASSERT((m->getRingInfo()->isInitialized()));
    m->addBond(0,2,Bond::SINGLE);
    TEST_ASSERT(!(m->getRingInfo()->isInitialized()));

    delete m;
  }
  {
    std::string smi="C1CC1C";
    RWMol *m = SmilesToMol(smi);
    TEST_ASSERT(m);
    TEST_ASSERT(m->getNumAtoms()==4);
    TEST_ASSERT((m->getRingInfo()->isInitialized()));
    m->removeBond(2,3);
    TEST_ASSERT(!(m->getRingInfo()->isInitialized()));
    delete m;
  }
  {
    std::string smi="C1CC1C";
    RWMol *m = SmilesToMol(smi);
    TEST_ASSERT(m);
    TEST_ASSERT(m->getNumAtoms()==4);
    TEST_ASSERT((m->getRingInfo()->isInitialized()));
    m->removeAtom(3);
    TEST_ASSERT(!(m->getRingInfo()->isInitialized()));
    delete m;
  }

  BOOST_LOG(rdInfoLog) << "Finished" << std::endl;
}


void testSFNetIssue249() {
  BOOST_LOG(rdInfoLog) << "-----------------------\n Testing sf.net issue 249: finding rings consumes all memory" << std::endl;

  {
    std::string smi="Cc1cc2cc(c1)C(=O)NCc1cc-3cc(CNC(=O)c4cc(C)cc(c4)C(=O)NCc4cc(cc(CNC2=O)c4O)-c2cc4CNC(=O)c5cc(C)cc(c5)C(=O)NCc5cc-3cc(CNC(=O)c3cc(C)cc(c3)C(=O)NCc(c2)c4O)c5O)c1O";
    ROMol *m = SmilesToMol(smi,0,0);
    TEST_ASSERT(m);
    TEST_ASSERT(m->getNumAtoms()==88);
    m->updatePropertyCache(false);
    std::cerr<<"starting ring finding"<<std::endl;
    MolOps::findSSSR(*m);
    std::cerr<<"done"<<std::endl;    
    
    delete m;
  }

  {
    std::string smi="CCCOc1c2CNC(=O)c3cc(cc(c3)C(=O)NCc3cc4cc(CNC(=O)c5cc(C(=O)NCc1cc(c2)c1cc2CNC(=O)c6cc(cc(c6)C(=O)NCc6cc4cc(CNC(=O)c4cc(C(=O)NCc(c1)c2OCCC)cc(c4)C(=O)NC(COCCC(=O)O)(COCCC(=O)O)COCCC(=O)O)c6OCCC)C(=O)NC(COCCC(=O)O)(COCCC(=O)O)COCCC(=O)O)cc(c5)C(=O)NC(COCCC(=O)O)(COCCC(=O)O)COCCC(=O)O)c3OCCC)C(=O)NC(COCCC(=O)O)(COCCC(=O)O)COCCC(=O)O";
    ROMol *m = SmilesToMol(smi,0,0);
    TEST_ASSERT(m);
    TEST_ASSERT(m->getNumAtoms()==196);
    m->updatePropertyCache(false);
    std::cerr<<"starting ring finding"<<std::endl;
    MolOps::findSSSR(*m);
    std::cerr<<"done"<<std::endl;    
    
    delete m;
  }

  {
    std::string smi="CCn1nnc(c1)CN=C(C1CC2C3CCC4C5C3C3C6C2C2C1C1CCC7C(C1)C1C8C9C7C(C(=O)O)C(C(=O)O)C7C9C(C9C8C8C%10C1C1C(C2C2C6C6C%11C3C(C5)C3C(C(=O)O)C5C%12CC9C9C8C8C(C%10)C%10C%13C(C%14C(C2C1C(=O)O)C6C1C2C%11C3C3C5C(C5C%12C9C(C8CC%10)CC5)C(CC3C2C(C(C1C%14CC%13C(=NCc1nnn(c1)CC)O)C(=O)O)C(=O)O)C(=NCc1nnn(c1)CC)O)C(=O)O)C(=O)O)CC1C(C4C(CC71)C(=NCc1nnn(c1)CC)O)C(=O)O)O";
    ROMol *m = SmilesToMol(smi,0,0);
    TEST_ASSERT(m);
    TEST_ASSERT(m->getNumAtoms()==167);
    m->updatePropertyCache(false);
    std::cerr<<"starting ring finding"<<std::endl;
    MolOps::findSSSR(*m);
    std::cerr<<"done"<<std::endl;    
    delete m;
  }

  {
    std::string smi="C/C=N/c1ccc(cc1)c1cc2cc(c1)c1ccc(cc1)N=Cc1ccc(cc1)c1cc(cc(c1)c1ccc(cc1)C)c1ccc(cc1)C=Nc1ccc(cc1)c1cc(cc(c1)c1ccc(cc1)/N=C/C)c1ccc(cc1)N=Cc1ccc(cc1)c1cc(c3ccc(C=Nc4ccc(c5cc6c7ccc(N=Cc8ccc(c9cc(c%10ccc(C=Nc%11ccc2cc%11)cc%10)cc(c9)c2ccc(cc2)C=Nc2ccc(cc2)c2cc(cc(c2)c2ccc(cc2)N=Cc2ccc(cc2)c2cc(cc(c2)c2ccc(cc2)C)c2ccc(cc2)C=Nc2ccc(cc2)c2cc(c9ccc(N=Cc%10ccc(c%11cc(c%12ccc(C=Nc%13ccc(c(c6)c5)cc%13)cc%12)cc(c%11)c5ccc(cc5)C)cc%10)cc9)cc(c2)c2ccc(cc2)/N=C/C)c2ccc(cc2)/N=C/C)cc8)cc7)cc4)cc3)cc(c1)c1ccc(cc1)C";
    RWMol *m = SmilesToMol(smi,0,0);
    TEST_ASSERT(m);
    TEST_ASSERT(m->getNumAtoms()==278);
    std::cerr<<"starting sanitization"<<std::endl;
    MolOps::sanitizeMol(*m);
    std::cerr<<"done"<<std::endl;    
    delete m;
  }

  {
    std::string smi="COc1cc2ccc1n1c(=O)n(c3ccc(cc3OC)c3ccc(c(c3)OC)n3c(=O)n(c4ccc(cc4OC)c4ccc(c(c4)OC)n4c(=O)n(c5ccc(cc5OC)c5ccc(n6c(=O)n(c7ccc(c8ccc(n9c(=O)n(c%10ccc(c%11ccc(n%12c(=O)n(c%13ccc2cc%13OC)c(=O)n(c%12=O)c2ccc(cc2OC)C)c(OC)c%11)cc%10OC)c(=O)n(c9=O)c2ccc(cc2OC)C)c(OC)c8)cc7OC)c(=O)n(c6=O)c2ccc(cc2OC)C)c(c5)OC)c(=O)n(c4=O)c2ccc(cc2OC)C)c(=O)n(c3=O)c2ccc(cc2OC)C)c(=O)n(c1=O)c1ccc(cc1OC)C";
    RWMol *m = SmilesToMol(smi,0,0);
    TEST_ASSERT(m);
    TEST_ASSERT(m->getNumAtoms()==204);
    std::cerr<<"starting sanitization"<<std::endl;
    MolOps::sanitizeMol(*m);
    std::cerr<<"done"<<std::endl;    
    delete m;
  }


  BOOST_LOG(rdInfoLog) << "Finished" << std::endl;
}

void testSFNetIssue256() {
  BOOST_LOG(rdInfoLog) << "-----------------------\n Testing sf.net issue 256: bad atom counts" << std::endl;

  {
    std::string smi="*CC[H]";
    ROMol *m = SmilesToMol(smi,0,0);
    TEST_ASSERT(m);
    m->updatePropertyCache(false);
    TEST_ASSERT(m->getNumAtoms()==4);
    TEST_ASSERT(m->getNumAtoms(false)==8);
    TEST_ASSERT(m->getNumHeavyAtoms()==2);    
    delete m;
  }
  {
    std::string smi="*CC[2H]";
    ROMol *m = SmilesToMol(smi);
    TEST_ASSERT(m);
    TEST_ASSERT(m->getNumAtoms()==4);
    TEST_ASSERT(m->getNumAtoms(false)==8);
    TEST_ASSERT(m->getNumHeavyAtoms()==2);    
    delete m;
  }


  BOOST_LOG(rdInfoLog) << "Finished" << std::endl;
}

void testSFNetIssue266() {
  BOOST_LOG(rdInfoLog) << "-----------------------\n Testing sf.net issue 266: ring finding error" << std::endl;

  {
    std::string pathName=getenv("RDBASE");
    pathName += "/Code/GraphMol/test_data/";
    RWMol *m = MolFileToMol(pathName+"Issue266.mol",false);
    TEST_ASSERT(m);
    TEST_ASSERT(m->getNumAtoms()==19);
    TEST_ASSERT(m->getNumBonds()==25);
    std::cerr<<"starting ring finding"<<std::endl;
    MolOps::findSSSR(*m);
    std::cerr<<"done"<<std::endl;    
    TEST_ASSERT(m->getRingInfo()->numRings()==(m->getNumBonds()-m->getNumAtoms()+1));
    delete m;
  }

  BOOST_LOG(rdInfoLog) << "Finished" << std::endl;
}

<<<<<<< HEAD
void testNewValences() {
  BOOST_LOG(rdInfoLog) << "-----------------------\n Testing new valence calculation" << std::endl;

  {
    std::string smi = "N1C=CC=C1";
    std::cerr<<"\n\n\n\nDOING SMILES: "<<smi<<std::endl;
    RWMol *m = SmilesToMol(smi);
    TEST_ASSERT(m);
    TEST_ASSERT(m->getNumAtoms()==5);
    TEST_ASSERT(m->getAtomWithIdx(0)->getExplicitValence()==2);
    TEST_ASSERT(m->getAtomWithIdx(0)->getNumImplicitHs()==1);

    m->updatePropertyCache();
    TEST_ASSERT(m->getAtomWithIdx(0)->getExplicitValence()==2);
    TEST_ASSERT(m->getAtomWithIdx(0)->getNumImplicitHs()==1);

    delete m;
  }
  {
    std::string smi = "[nH]1cccc1";
    std::cerr<<"\n\n\n\nDOING SMILES: "<<smi<<std::endl;
    RWMol *m = SmilesToMol(smi);
    TEST_ASSERT(m);
    TEST_ASSERT(m->getNumAtoms()==5);
    TEST_ASSERT(m->getAtomWithIdx(0)->getExplicitValence()==2);
    TEST_ASSERT(m->getAtomWithIdx(0)->getNumImplicitHs()==1);

    m->updatePropertyCache();
    TEST_ASSERT(m->getAtomWithIdx(0)->getExplicitValence()==2);
    TEST_ASSERT(m->getAtomWithIdx(0)->getNumImplicitHs()==1);

    delete m;
  }
  {
    std::string smi = "n1(C)cccc1";
    std::cerr<<"\n\n\n\nDOING SMILES: "<<smi<<std::endl;
    RWMol *m = SmilesToMol(smi);
    TEST_ASSERT(m);
    TEST_ASSERT(m->getNumAtoms()==6);
    TEST_ASSERT(m->getAtomWithIdx(0)->getExplicitValence()==3);
    TEST_ASSERT(m->getAtomWithIdx(0)->getNumImplicitHs()==0);
    std::cerr<<"out: "<<MolToSmiles(*m,true);
    delete m;
  }
  {
    std::string smi = "o1cccc1";
    std::cerr<<"\n\n\n\nDOING SMILES: "<<smi<<std::endl;
    RWMol *m = SmilesToMol(smi);
    TEST_ASSERT(m);
    TEST_ASSERT(m->getNumAtoms()==5);
    TEST_ASSERT(m->getAtomWithIdx(0)->getExplicitValence()==2);
    delete m;
  }
  {
    std::string smi = "c1ccccc1";
    std::cerr<<"\n\n\n\nDOING SMILES: "<<smi<<std::endl;
    RWMol *m = SmilesToMol(smi);
    TEST_ASSERT(m);
    TEST_ASSERT(m->getNumAtoms()==6);
    TEST_ASSERT(m->getAtomWithIdx(0)->getExplicitValence()==3);
    delete m;
  }
  {
    std::string smi = "c1(C)ccccc1";
    std::cerr<<"\n\n\n\nDOING SMILES: "<<smi<<std::endl;
    RWMol *m = SmilesToMol(smi);
    TEST_ASSERT(m);
    TEST_ASSERT(m->getNumAtoms()==7);
    TEST_ASSERT(m->getAtomWithIdx(0)->getExplicitValence()==4);
    delete m;
  }
  {
    std::string smi = "n1ccccc1";
    std::cerr<<"\n\n\n\nDOING SMILES: "<<smi<<std::endl;
    RWMol *m = SmilesToMol(smi);
    TEST_ASSERT(m);
    TEST_ASSERT(m->getNumAtoms()==6);
    TEST_ASSERT(m->getAtomWithIdx(0)->getExplicitValence()==3);
    delete m;
  }
  {
    std::string smi = "[nH+]1ccccc1";
    std::cerr<<"\n\n\n\nDOING SMILES: "<<smi<<std::endl;
    RWMol *m = SmilesToMol(smi);
    TEST_ASSERT(m);
    TEST_ASSERT(m->getNumAtoms()==6);
    TEST_ASSERT(m->getAtomWithIdx(0)->getExplicitValence()==3);
    delete m;
  }
  {
    std::string smi = "c1(=O)occcc1";
    std::cerr<<"\n\n\n\nDOING SMILES: "<<smi<<std::endl;
    RWMol *m = SmilesToMol(smi);
    TEST_ASSERT(m);
    TEST_ASSERT(m->getNumAtoms()==7);
    TEST_ASSERT(m->getAtomWithIdx(0)->getExplicitValence()==4);
    delete m;
  }
  {
    std::string smi = "N=c(n1C)scc1";
    std::cerr<<"\n\n\n\nDOING SMILES: "<<smi<<std::endl;
    RWMol *m = SmilesToMol(smi);
    TEST_ASSERT(m);
    TEST_ASSERT(m->getNumAtoms()==7);
    TEST_ASSERT(m->getAtomWithIdx(1)->getIsAromatic());
    TEST_ASSERT(m->getAtomWithIdx(1)->getExplicitValence()==4);
    TEST_ASSERT(m->getAtomWithIdx(2)->getIsAromatic());
    TEST_ASSERT(m->getAtomWithIdx(2)->getExplicitValence()==3);
    TEST_ASSERT(m->getAtomWithIdx(2)->getNumImplicitHs()==0);
    TEST_ASSERT(m->getAtomWithIdx(4)->getIsAromatic());
    TEST_ASSERT(m->getAtomWithIdx(4)->getExplicitValence()==2);
    TEST_ASSERT(m->getAtomWithIdx(4)->getNumImplicitHs()==0);
=======
void testSFNetIssue272() {
  BOOST_LOG(rdInfoLog) << "-----------------------\n Testing sf.net issue 272: removing two-coordinate Hs" << std::endl;

  {
    std::string smi="C[H-]C";
    ROMol *m = SmilesToMol(smi);
    TEST_ASSERT(m);
    TEST_ASSERT(m->getNumAtoms()==3);
    delete m;
  }
  {
    std::string smi="C[H].C";
    ROMol *m = SmilesToMol(smi);
    TEST_ASSERT(m);
    TEST_ASSERT(m->getNumAtoms()==2);
>>>>>>> 50bc499c
    delete m;
  }

  BOOST_LOG(rdInfoLog) << "Finished" << std::endl;
}


int main(){
  RDLog::InitLogs();
  //boost::logging::enable_logs("rdApp.debug");

  testNewValences();
#if 1
  test1();
  test2();
  test3();
  test4();
  test5();
  //test6();
  test7();
  test8();
  test9();
  test10();
  test11();
  test12();
  testIssue183();
  testIssue188();
  testIssue189();
  testShortestPath();
  testIssue190();
  testIssue211();
  testIssue210();
  testIssue212();
  testAddHsCoords();
  testAddConformers();
  testSanitOps();
  testIssue252();
  testIssue276();
  testHsAndAromaticity();
  testSFIssue1694023();
  testSFIssue1719053();
  testSFIssue1811276();
  testSFIssue1836576();
  testChiralityAndRemoveHs();
  testSFIssue1894348();
  testSFIssue1942657();
  testSFIssue1968608();
  testHybridization();
  testAromaticityEdges();
  testSFNetIssue2196817();
  testSFNetIssue2208994();
  testSFNetIssue2313979();
  testSFNetIssue2316677();
  testSFNetIssue2951221();
  testSFNetIssue2952255();
  testSFNetIssue3185548();
  testSFNetIssue3349243();
  testFastFindRings();
  testSanitizeNonringAromatics();  
  testAtomAtomMatch();
  testSFNetIssue3349243();
  testBasicCanon();
  testSFNetIssue3549146();
  testSFNetIssue249();
  testSFNetIssue256();
  testSFNetIssue266();
<<<<<<< HEAD
#endif
  
=======
  testSFNetIssue266();
  testSFNetIssue272();
>>>>>>> 50bc499c
  return 0;
}

<|MERGE_RESOLUTION|>--- conflicted
+++ resolved
@@ -4127,10 +4127,8 @@
   BOOST_LOG(rdInfoLog) << "Finished" << std::endl;
 }
 
-<<<<<<< HEAD
 void testNewValences() {
   BOOST_LOG(rdInfoLog) << "-----------------------\n Testing new valence calculation" << std::endl;
-
   {
     std::string smi = "N1C=CC=C1";
     std::cerr<<"\n\n\n\nDOING SMILES: "<<smi<<std::endl;
@@ -4240,10 +4238,14 @@
     TEST_ASSERT(m->getAtomWithIdx(4)->getIsAromatic());
     TEST_ASSERT(m->getAtomWithIdx(4)->getExplicitValence()==2);
     TEST_ASSERT(m->getAtomWithIdx(4)->getNumImplicitHs()==0);
-=======
+    delete m;
+  }
+
+  BOOST_LOG(rdInfoLog) << "Finished" << std::endl;
+}
+
 void testSFNetIssue272() {
   BOOST_LOG(rdInfoLog) << "-----------------------\n Testing sf.net issue 272: removing two-coordinate Hs" << std::endl;
-
   {
     std::string smi="C[H-]C";
     ROMol *m = SmilesToMol(smi);
@@ -4256,13 +4258,11 @@
     ROMol *m = SmilesToMol(smi);
     TEST_ASSERT(m);
     TEST_ASSERT(m->getNumAtoms()==2);
->>>>>>> 50bc499c
     delete m;
   }
 
   BOOST_LOG(rdInfoLog) << "Finished" << std::endl;
 }
-
 
 int main(){
   RDLog::InitLogs();
@@ -4323,13 +4323,10 @@
   testSFNetIssue249();
   testSFNetIssue256();
   testSFNetIssue266();
-<<<<<<< HEAD
 #endif
   
-=======
   testSFNetIssue266();
   testSFNetIssue272();
->>>>>>> 50bc499c
   return 0;
 }
 
