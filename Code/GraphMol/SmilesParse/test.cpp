--- conflicted
+++ resolved
@@ -3556,20 +3556,15 @@
   testGithub45();
   testGithub206();
   testGithub210();
-//  testGithub298();
   testGithub378();
   testGithub389();
-<<<<<<< HEAD
-  testEmptyStrings();
-  //testBug1719046();
-=======
   testBug1719046();
 #endif
   testBug1844617();
 #if 1  // POSTPONED during canonicalization rewrite
+  //testGithub298();
   testFragmentSmiles();
   testGithub12();
 #endif
 
->>>>>>> f1babca0
 }