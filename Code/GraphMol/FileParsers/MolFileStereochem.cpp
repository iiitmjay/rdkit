//
//  Copyright (C) 2004-2017 Greg Landrum and Rational Discovery LLC
//
//   @@ All Rights Reserved @@
//  This file is part of the RDKit.
//  The contents are covered by the terms of the BSD license
//  which is included in the file license.txt, found at the root
//  of the RDKit source tree.
//
//
#include <list>
#include <RDGeneral/RDLog.h>
#include "MolFileStereochem.h"
#include <Geometry/point.h>
#include <boost/dynamic_bitset.hpp>
#include <algorithm>
#include "MolFileStereochem.h"
#include <RDGeneral/Ranking.h>

namespace RDKit {
typedef std::list<double> DOUBLE_LIST;

// ----------------------------------- -----------------------------------
// This algorithm is identical to that used in the CombiCode Mol file
//  parser (also developed by RD).
//
//
// SUMMARY:
//   Derive a chiral code for an atom that has a wedged (or dashed) bond
//   drawn to it.
//
// RETURNS:
//   The chiral type
//
// CAVEATS:
//   This is careful to ensure that the central atom has 4 neighbors and
//   only single bonds to it, but that's about it.
//
// NOTE: this isn't careful at all about checking to make sure that
// things actually *should* be chiral. e.g. if the file has a
// 3-coordinate N with a wedged bond, it will make some erroneous
// assumptions about the chirality.
//
// ----------------------------------- -----------------------------------

Atom::ChiralType FindAtomStereochemistry(const RWMol &mol, const Bond *bond,
                                         const Conformer *conf) {
  PRECONDITION(bond, "no bond");
  PRECONDITION(conf, "no conformer");
  Bond::BondDir bondDir = bond->getBondDir();
  PRECONDITION(bondDir == Bond::BEGINWEDGE || bondDir == Bond::BEGINDASH,
               "bad bond direction");

  // NOTE that according to the CT file spec, wedging assigns chirality
  // to the atom at the point of the wedge, (atom 1 in the bond).
  const Atom *atom = bond->getBeginAtom();
  PRECONDITION(atom, "no atom");

  // we can't do anything with atoms that have more than 4 neighbors:
  if (atom->getDegree() > 4) {
    return Atom::CHI_UNSPECIFIED;
  }
  const Atom *bondAtom = bond->getEndAtom();

  Atom::ChiralType res = Atom::CHI_UNSPECIFIED;

  INT_LIST neighborBondIndices;
  RDGeom::Point3D centerLoc, tmpPt;
  centerLoc = conf->getAtomPos(atom->getIdx());
  tmpPt = conf->getAtomPos(bondAtom->getIdx());
  centerLoc.z = 0.0;
  tmpPt.z = 0.0;

  RDGeom::Point3D refVect = centerLoc.directionVector(tmpPt);

  //----------------------------------------------------------
  //
  //  start by ensuring that all the bonds to neighboring atoms
  //  are single bonds and collecting a list of neighbor indices:
  //
  //----------------------------------------------------------
  bool hSeen = false;

  neighborBondIndices.push_back(bond->getIdx());
  if (bondAtom->getAtomicNum() == 1 && bondAtom->getIsotope() == 0)
    hSeen = true;

  bool allSingle = true;
  ROMol::OEDGE_ITER beg, end;
  boost::tie(beg, end) = mol.getAtomBonds(atom);
  while (beg != end) {
    Bond *nbrBond = mol[*beg].get();
    if (nbrBond->getBondType() != Bond::SINGLE) {
      allSingle = false;
      // break;
    }
    if (nbrBond != bond) {
      if ((nbrBond->getOtherAtom(atom)->getAtomicNum() == 1 &&
           nbrBond->getOtherAtom(atom)->getIsotope() == 0))
        hSeen = true;
      neighborBondIndices.push_back(nbrBond->getIdx());
    }
    ++beg;
  }
  size_t nNbrs = neighborBondIndices.size();

  //----------------------------------------------------------
  //
  //  Return now if there aren't at least 3 non-H bonds to the atom.
  //  (we can implicitly add a single H to 3 coordinate atoms, but
  //  we're horked otherwise).
  //
  //----------------------------------------------------------
  if (nNbrs < 3 || (hSeen && nNbrs < 4)) {
    return Atom::CHI_UNSPECIFIED;
  }

  //----------------------------------------------------------
  //
  //  Continue if there are all single bonds or if we're considering
  //  4-coordinate P or S
  //
  //----------------------------------------------------------
  if (allSingle || atom->getAtomicNum() == 15 || atom->getAtomicNum() == 16) {
    //------------------------------------------------------------
    //
    //  Here we need to figure out the rotation direction between
    //  the neighbor bonds and the wedged bond:
    //
    //------------------------------------------------------------
    bool isCCW = true;
    double angle0, angle1, angle2;
    const Bond *bond1, *bond2, *bond3;
    RDGeom::Point3D atomVect0, atomVect1, atomVect2;
    INT_LIST::const_iterator bondIter = neighborBondIndices.begin();
    ++bondIter;
    bond1 = mol.getBondWithIdx(*bondIter);
    int oaid = bond1->getOtherAtom(atom)->getIdx();
    tmpPt = conf->getAtomPos(oaid);
    tmpPt.z = 0;
    atomVect0 = centerLoc.directionVector(tmpPt);
    angle0 = refVect.signedAngleTo(atomVect0);
    if (angle0 < 0) angle0 += 2. * M_PI;

    ++bondIter;
    bond2 = mol.getBondWithIdx(*bondIter);
    oaid = bond2->getOtherAtom(atom)->getIdx();
    tmpPt = conf->getAtomPos(oaid);
    tmpPt.z = 0;
    atomVect1 = centerLoc.directionVector(tmpPt);
    angle1 = refVect.signedAngleTo(atomVect1);
    if (angle1 < 0) angle1 += 2. * M_PI;

    // We proceed differently for 3 and 4 coordinate atoms:
    double firstAngle, secondAngle;
    if (nNbrs == 4) {
      bool flipIt = false;
      // grab the angle to the last neighbor:
      ++bondIter;
      bond3 = mol.getBondWithIdx(*bondIter);
      oaid = bond3->getOtherAtom(atom)->getIdx();
      tmpPt = conf->getAtomPos(oaid);
      tmpPt.z = 0;
      atomVect2 = centerLoc.directionVector(tmpPt);
      angle2 = refVect.signedAngleTo(atomVect2);
      if (angle2 < 0) angle2 += 2. * M_PI;

      // find the lowest and second-lowest angle and keep track of
      // whether or not we have to do a non-cyclic permutation to
      // get there:
      if (angle0 < angle1) {
        if (angle1 < angle2) {
          // order is angle0 -> angle1 -> angle2
          firstAngle = angle0;
          secondAngle = angle1;
        } else if (angle0 < angle2) {
          // order is angle0 -> angle2 -> angle1
          firstAngle = angle0;
          secondAngle = angle2;
          flipIt = true;
        } else {
          // order is angle2 -> angle0 -> angle1
          firstAngle = angle2;
          secondAngle = angle0;
        }
      } else if (angle0 < angle2) {
        // order is angle1 -> angle0 -> angle2
        firstAngle = angle1;
        secondAngle = angle0;
        flipIt = true;
      } else {
        if (angle1 < angle2) {
          // order is angle1 -> angle2 -> angle0
          firstAngle = angle1;
          secondAngle = angle2;
        } else {
          // order is angle2 -> angle1 -> angle0
          firstAngle = angle2;
          secondAngle = angle1;
          flipIt = true;
        }
      }
      if (flipIt) {
        isCCW = !isCCW;
      }
    } else {
      // it's three coordinate.  Things are a bit different here
      // because we have to at least kind of figure out where the
      // hydrogen might be.

      // before getting started with that, use some of the inchi rules
      // for contradictory stereochemistry
      // (Table 10 in the InChi v1 technical manual)

      angle2 = atomVect0.signedAngleTo(atomVect1);
      if (angle2 < 0) angle2 += 2. * M_PI;

      //  this one is never allowed:
      //     0   2
      //      \ /
      //       C
      //       *
      //       1
      if (angle0 < (M_PI - 1e-3) && angle1 < (M_PI - 1e-3) &&
          angle2 < (M_PI - 1e-3)) {
        if ((bond1->getBondDir() != Bond::NONE &&
             bond1->getBeginAtomIdx() == bond->getBeginAtomIdx() &&
             (bond1->getBondDir() != bond->getBondDir() ||
              (bond2->getBondDir() != Bond::NONE &&
               bond2->getBeginAtomIdx() == bond->getBeginAtomIdx() &&
               bond2->getBondDir() != bond1->getBondDir()))) ||
            (bond2->getBondDir() != Bond::NONE &&
             bond2->getBeginAtomIdx() == bond->getBeginAtomIdx() &&
             bond2->getBondDir() != bond->getBondDir())) {
          BOOST_LOG(rdWarningLog)
              << "Warning: conflicting stereochemistry at atom "
              << bond->getBeginAtomIdx() << " ignored."
              << std::endl;  // by rule 1." << std::endl;
          return Atom::CHI_UNSPECIFIED;
        }
      }
      if (bond1->getBondDir() != Bond::NONE &&
          bond1->getBeginAtomIdx() == bond->getBeginAtomIdx()) {
        if (!(bond2->getBondDir() != Bond::NONE &&
              bond2->getBeginAtomIdx() == bond->getBeginAtomIdx())) {
          BOOST_LOG(rdWarningLog)
              << "Warning: conflicting stereochemistry at atom "
              << bond->getBeginAtomIdx() << " ignored."
              << std::endl;  // by rule 2a." << std::endl;
        }
        if (bond1->getBondDir() != bond->getBondDir()) {
          // bond1 has a spec and does not match the bond0 spec.
          // the only cases this is allowed are:
          //      1        0 1 2
          //      *         \*/
          //  0 - C - 2      C
          //    and
          //      1        2 1 0
          //      *         \*/
          //  2 - C - 0      C
          //
          if ((angle0 > M_PI && angle0 < angle1) ||
              (angle0 < M_PI && angle0 > angle1)) {
            BOOST_LOG(rdWarningLog)
                << "Warning: conflicting stereochemistry at atom "
                << bond->getBeginAtomIdx() << " ignored."
                << std::endl;  // by rule 2b." << std::endl;
            return Atom::CHI_UNSPECIFIED;
          }
        } else {
          // bond1 matches, what about bond2 ?
          if (bond2->getBondDir() != bond->getBondDir()) {
            // the only cases this is allowed are:
            //      2        0 2 1
            //      *         \*/
            //  0 - C - 1      C
            //    and
            //      2        1 2 0
            //      *         \*/
            //  1 - C - 0      C
            //
            if ((angle1 > M_PI && angle1 < angle0) ||
                (angle1 < M_PI && angle1 > angle0)) {
              BOOST_LOG(rdWarningLog)
                  << "Warning: conflicting stereochemistry at atom "
                  << bond->getBeginAtomIdx() << " ignored."
                  << std::endl;  // by rule 2c." << std::endl;
              return Atom::CHI_UNSPECIFIED;
            }
          }
        }
      } else if (bond2->getBondDir() != Bond::NONE &&
                 bond2->getBeginAtomIdx() == bond->getBeginAtomIdx() &&
                 bond2->getBondDir() != bond->getBondDir()) {
        // bond2 has a spec and does not match the bond0 spec, but bond1
        // is not set: this is never allowed.
        BOOST_LOG(rdWarningLog)
            << "Warning: conflicting stereochemistry at atom "
            << bond->getBeginAtomIdx() << " ignored."
            << std::endl;  // by rule 3." << std::endl;
        return Atom::CHI_UNSPECIFIED;
      }

      if (angle0 < angle1) {
        firstAngle = angle0;
        secondAngle = angle1;
        isCCW = true;
      } else {
        firstAngle = angle1;
        secondAngle = angle0;
        isCCW = false;
      }
      if (secondAngle - firstAngle >= (M_PI - 1e-4)) {
        // it's a situation like one of these:
        //
        //      0        1 0 2
        //      *         \*/
        //  1 - C - 2      C
        //
        // In each of these cases, the implicit H is between atoms 1
        // and 2, so we need to flip the rotation direction (go
        // around the back).
        isCCW = !isCCW;
      }
    }
    // reverse the rotation direction if the reference is wedged down:
    if (bondDir == Bond::BEGINDASH) {
      isCCW = !isCCW;
    }

    // ----------------
    //
    // We now have the rotation direction using mol-file order.
    // We need to convert that into the appropriate label for the
    // central atom
    //
    // ----------------
    int nSwaps = atom->getPerturbationOrder(neighborBondIndices);
    if (nSwaps % 2) isCCW = !isCCW;
    if (isCCW)
      res = Atom::CHI_TETRAHEDRAL_CCW;
    else
      res = Atom::CHI_TETRAHEDRAL_CW;
  }

  return res;
}

void WedgeMolBonds(ROMol &mol, const Conformer *conf) {
  PRECONDITION(conf, "no conformer");
  INT_MAP_INT wedgeBonds = pickBondsToWedge(mol);
  for (ROMol::BondIterator bondIt = mol.beginBonds(); bondIt != mol.endBonds();
       ++bondIt) {
    Bond *bond = *bondIt;
    if (bond->getBondType() == Bond::SINGLE) {
      Bond::BondDir dir = DetermineBondWedgeState(bond, wedgeBonds, conf);
      if (dir == Bond::BEGINWEDGE || dir == Bond::BEGINDASH) {
        bond->setBondDir(dir);
      }
    }
  }
}

INT_MAP_INT pickBondsToWedge(const ROMol &mol) {
  // we need ring information; make sure findSSSR has been called before
  // if not call now
  if (!mol.getRingInfo()->isInitialized()) {
    MolOps::findSSSR(mol);
  }

  static int noNbrs = 100;
  INT_VECT nChiralNbrs(mol.getNumAtoms(), noNbrs);

  // start by looking for bonds that are already wedged
  for (ROMol::ConstBondIterator cbi = mol.beginBonds(); cbi != mol.endBonds();
       ++cbi) {
    const Bond *bond = *cbi;
    if (bond->getBondDir() == Bond::BEGINWEDGE ||
        bond->getBondDir() == Bond::BEGINDASH ||
        bond->getBondDir() == Bond::UNKNOWN) {
      if (bond->getBeginAtom()->getChiralTag() == Atom::CHI_TETRAHEDRAL_CW ||
          bond->getBeginAtom()->getChiralTag() == Atom::CHI_TETRAHEDRAL_CCW)
        nChiralNbrs[bond->getBeginAtomIdx()] = noNbrs + 1;
      else if (bond->getEndAtom()->getChiralTag() == Atom::CHI_TETRAHEDRAL_CW ||
               bond->getEndAtom()->getChiralTag() == Atom::CHI_TETRAHEDRAL_CCW)
        nChiralNbrs[bond->getEndAtomIdx()] = noNbrs + 1;
    }
  }

  // now rank atoms by the number of chiral neighbors or Hs they have:
  bool chiNbrs = false;
  for (ROMol::ConstAtomIterator cai = mol.beginAtoms(); cai != mol.endAtoms();
       ++cai) {
    const Atom *at = *cai;
    if (nChiralNbrs[at->getIdx()] > noNbrs) {
      // std::cerr << " SKIPPING1: " << at->getIdx() << std::endl;
      continue;
    }
    Atom::ChiralType type = at->getChiralTag();
    if (type != Atom::CHI_TETRAHEDRAL_CW && type != Atom::CHI_TETRAHEDRAL_CCW)
      continue;
    nChiralNbrs[at->getIdx()] = 0;
    chiNbrs = true;
    ROMol::ADJ_ITER nbrIdx, endNbrs;
    boost::tie(nbrIdx, endNbrs) = mol.getAtomNeighbors(at);
    while (nbrIdx != endNbrs) {
      const ATOM_SPTR nat = mol[*nbrIdx];
      ++nbrIdx;
      if (nat->getAtomicNum() == 1) {
        // special case: it's an H... we weight these especially high:
        nChiralNbrs[at->getIdx()] -= 10;
        continue;
      }
      type = nat->getChiralTag();
      if (type != Atom::CHI_TETRAHEDRAL_CW && type != Atom::CHI_TETRAHEDRAL_CCW)
        continue;
      nChiralNbrs[at->getIdx()] -= 1;
    }
  }
  std::vector<unsigned int> indices(mol.getNumAtoms());
  for (unsigned int i = 0; i < mol.getNumAtoms(); ++i) indices[i] = i;
  if (chiNbrs) {
    std::sort(indices.begin(), indices.end(),
              Rankers::argless<INT_VECT>(nChiralNbrs));
  }
#if 0
  std::cerr << "  nbrs: ";
  std::copy(nChiralNbrs.begin(), nChiralNbrs.end(),
            std::ostream_iterator<int>(std::cerr, " "));
  std::cerr << std::endl;
  std::cerr << "  order: ";
  std::copy(indices.begin(), indices.end(),
            std::ostream_iterator<int>(std::cerr, " "));
  std::cerr << std::endl;
#endif
  // picks a bond for each atom that we will wedge when we write the mol file
  // here is what we are going to do
  // - at each chiral center look for a bond that is begins at the atom and
  //   is not yet picked to be wedged for a different chiral center, preferring
  //   bonds to Hs
  // - if we do not find a bond that begins at the chiral center - we will take
  //   the first bond that is not yet picked by any other chiral centers
  // we use the orders calculated above to determine which order to do the
  // wedging
  INT_MAP_INT res;
  BOOST_FOREACH (unsigned int idx, indices) {
    if (nChiralNbrs[idx] > noNbrs) {
      // std::cerr << " SKIPPING2: " << idx << std::endl;
      continue;  // already have a wedged bond here
    }
    const Atom *atom = mol.getAtomWithIdx(idx);
    Atom::ChiralType type = atom->getChiralTag();
    // the indices are ordered such that all chiral atoms come first. If
    // this has no chiral flag, we can stop the whole loop:
    if (type != Atom::CHI_TETRAHEDRAL_CW && type != Atom::CHI_TETRAHEDRAL_CCW)
      break;
    RDKit::ROMol::OBOND_ITER_PAIR atomBonds = mol.getAtomBonds(atom);
    std::vector<std::pair<int, int> > nbrScores;
    while (atomBonds.first != atomBonds.second) {
      const Bond *bond = mol[*atomBonds.first].get();
      ++atomBonds.first;

      // can only wedge single bonds:
      if (bond->getBondType() != Bond::SINGLE) continue;

      int bid = bond->getIdx();
      if (res.find(bid) == res.end()) {
        // very strong preference for Hs:
        if (bond->getOtherAtom(atom)->getAtomicNum() == 1) {
          nbrScores.push_back(std::make_pair(
              -1000000, bid));  // lower than anything else can be
          continue;
        }
        // prefer lower atomic numbers with lower degrees and no specified
        // chirality:
        const Atom *oatom = bond->getOtherAtom(atom);
        int nbrScore = oatom->getAtomicNum() + 10 * oatom->getDegree() +
                       100 * ((oatom->getChiralTag() != Atom::CHI_UNSPECIFIED));
        // prefer neighbors that are nonchiral or have as few chiral neighbors
        // as possible:
        int oIdx = oatom->getIdx();
        if (nChiralNbrs[oIdx] < noNbrs) {
          // the counts are negative, so we have to subtract them off
          nbrScore -= 10000 * nChiralNbrs[oIdx];
        }
        // prefer bonds to non-ring atoms:
        nbrScore += 1000 * mol.getRingInfo()->numAtomRings(oIdx);
        // prefer non-ring bonds;
        nbrScore += 1000 * mol.getRingInfo()->numBondRings(bid);
        // std::cerr << "    nrbScore: " << idx << " - " << oIdx << " : "
        //           << nbrScore << " nChiralNbrs: " << nChiralNbrs[oIdx]
        //           << std::endl;
        nbrScores.push_back(std::make_pair(nbrScore, bid));
      }
    }
    // There's still one situation where this whole thing can fail: an unlucky
    // situation where all neighbors of all neighbors of an atom are chiral and
    // that atom ends up being the last one picked for stereochem assignment.
    //
    // We'll catch that as an error here and hope that it's as unlikely to occur
    // as it seems like it is. (I'm going into this knowing that it's bound to
    // happen; I'll kick myself and do the hard solution at that point.)
    CHECK_INVARIANT(nbrScores.size(),
                    "no eligible neighbors for chiral center");
    std::sort(nbrScores.begin(), nbrScores.end(),
              Rankers::pairLess<int, int>());
    res[nbrScores[0].second] = idx;
  }
  return res;
}

//
// Determine bond wedge state
///
Bond::BondDir DetermineBondWedgeState(const Bond *bond,
                                      const INT_MAP_INT &wedgeBonds,
                                      const Conformer *conf) {
  PRECONDITION(bond, "no bond");
  PRECONDITION(bond->getBondType() == Bond::SINGLE,
               "bad bond order for wedging");
  const ROMol *mol = &(bond->getOwningMol());
  PRECONDITION(mol, "no mol");

  Bond::BondDir res = bond->getBondDir();
  if (!conf) {
    return res;
  }

  int bid = bond->getIdx();
  auto wbi = wedgeBonds.find(bid);
  if (wbi == wedgeBonds.end()) {
    return res;
  }

  unsigned int waid = wbi->second;

  Atom *atom, *bondAtom;  // = bond->getBeginAtom();
  if (bond->getBeginAtom()->getIdx() == waid) {
    atom = bond->getBeginAtom();
    bondAtom = bond->getEndAtom();
  } else {
    atom = bond->getEndAtom();
    bondAtom = bond->getBeginAtom();
  }

  Atom::ChiralType chiralType = atom->getChiralTag();
  CHECK_INVARIANT(chiralType == Atom::CHI_TETRAHEDRAL_CW ||
                      chiralType == Atom::CHI_TETRAHEDRAL_CCW,
                  "");

  // if we got this far, we really need to think about it:
  INT_LIST neighborBondIndices;
  DOUBLE_LIST neighborBondAngles;
  RDGeom::Point3D centerLoc, tmpPt;
  centerLoc = conf->getAtomPos(atom->getIdx());
  tmpPt = conf->getAtomPos(bondAtom->getIdx());
  centerLoc.z = 0.0;
  tmpPt.z = 0.0;
  RDGeom::Point3D refVect = centerLoc.directionVector(tmpPt);

  neighborBondIndices.push_back(bond->getIdx());
  neighborBondAngles.push_back(0.0);

  ROMol::OEDGE_ITER beg, end;
  boost::tie(beg, end) = mol->getAtomBonds(atom);
  while (beg != end) {
    Bond *nbrBond = (*mol)[*beg].get();
    Atom *otherAtom = nbrBond->getOtherAtom(atom);
    if (nbrBond != bond) {
      tmpPt = conf->getAtomPos(otherAtom->getIdx());
      tmpPt.z = 0.0;
      RDGeom::Point3D tmpVect = centerLoc.directionVector(tmpPt);
      double angle = refVect.signedAngleTo(tmpVect);
      if (angle < 0.0) angle += 2. * M_PI;
      auto nbrIt = neighborBondIndices.begin();
      auto angleIt = neighborBondAngles.begin();
      // find the location of this neighbor in our angle-sorted list
      // of neighbors:
      while (angleIt != neighborBondAngles.end() && angle > (*angleIt)) {
        ++angleIt;
        ++nbrIt;
      }
      neighborBondAngles.insert(angleIt, angle);
      neighborBondIndices.insert(nbrIt, nbrBond->getIdx());
    }
    ++beg;
  }

  // at this point, neighborBondIndices contains a list of bond
  // indices from the central atom.  They are arranged starting
  // at the reference bond in CCW order (based on the current
  // depiction).
  int nSwaps = atom->getPerturbationOrder(neighborBondIndices);

  // in the case of three-coordinated atoms we may have to worry about
  // the location of the implicit hydrogen - Issue 209
  // Check if we have one of these situation
  //
  //      0        1 0 2
  //      *         \*/
  //  1 - C - 2      C
  //
  // here the hydrogen will be between 1 and 2 and we need to add an additional
  // swap
  if (neighborBondAngles.size() == 3) {
    // three coordinated
    auto angleIt = neighborBondAngles.begin();
    ++angleIt;  // the first is the 0 (or reference bond - we will ignoire that
    double angle1 = (*angleIt);
    ++angleIt;
    double angle2 = (*angleIt);
    if (angle2 - angle1 >= (M_PI - 1e-4)) {
      // we have the above situation
      nSwaps++;
    }
  }

#ifdef VERBOSE_STEREOCHEM
  BOOST_LOG(rdDebugLog) << "--------- " << nSwaps << std::endl;
  std::copy(neighborBondIndices.begin(), neighborBondIndices.end(),
            std::ostream_iterator<int>(BOOST_LOG(rdDebugLog), " "));
  BOOST_LOG(rdDebugLog) << std::endl;
  std::copy(neighborBondAngles.begin(), neighborBondAngles.end(),
            std::ostream_iterator<double>(BOOST_LOG(rdDebugLog), " "));
  BOOST_LOG(rdDebugLog) << std::endl;
#endif
  if (chiralType == Atom::CHI_TETRAHEDRAL_CCW) {
    if (nSwaps % 2 == 1) {  // ^ reverse) {
      res = Bond::BEGINDASH;
    } else {
      res = Bond::BEGINWEDGE;
    }
  } else {
    if (nSwaps % 2 == 1) {  // ^ reverse) {
      res = Bond::BEGINWEDGE;
    } else {
      res = Bond::BEGINDASH;
    }
  }

  return res;
}

// handles stereochem markers set by the Mol file parser and
// converts them to the RD standard:
void DetectAtomStereoChemistry(RWMol &mol, const Conformer *conf) {
  PRECONDITION(conf, "no conformer");

  for (RWMol::BondIterator bondIt = mol.beginBonds(); bondIt != mol.endBonds();
       ++bondIt) {
    Bond *bond = *bondIt;
    if (bond->getBondDir() != Bond::UNKNOWN) {
      Bond::BondDir dir = bond->getBondDir();
      // the bond is marked as chiral:
      if (dir == Bond::BEGINWEDGE || dir == Bond::BEGINDASH) {
        Atom *atom = bond->getBeginAtom();
        if (atom->getImplicitValence() == -1) {
          atom->calcExplicitValence(false);
          atom->calcImplicitValence(false);
        }
        Atom::ChiralType code = FindAtomStereochemistry(mol, bond, conf);
        atom->setChiralTag(code);
        // within the RD representation, if a three-coordinate atom
        // is chiral and has an implicit H, that H needs to be made explicit:
        if (atom->getDegree() == 3 && !atom->getNumExplicitHs() &&
            atom->getNumImplicitHs() == 1) {
          atom->setNumExplicitHs(1);
          // recalculated number of implicit Hs:
          atom->updatePropertyCache();
        }
      }
    }
  }
}

<<<<<<< HEAD
void setBondDirRelativeToAtom(Bond *bond, Atom *atom, Bond::BondDir dir,
                              bool reverse, boost::dynamic_bitset<> &needsDir) {
  PRECONDITION(bond, "bad bond");
  PRECONDITION(atom, "bad atom");
  PRECONDITION(dir == Bond::ENDUPRIGHT || dir == Bond::ENDDOWNRIGHT, "bad dir");
  PRECONDITION(atom == bond->getBeginAtom() || atom == bond->getEndAtom(),
               "atom doesn't belong to bond");
  // std::cerr << "\t\t>sbdra :  bond " << bond->getIdx() << " atom "
  //           << atom->getIdx() << " dir : " << dir << " reverse: " << reverse
  //           << std::endl;
  Atom *oAtom;
  if (bond->getBeginAtom() != atom) {
    reverse = !reverse;
    oAtom = bond->getBeginAtom();
  } else {
    oAtom = bond->getEndAtom();
  }
  if (reverse) {
    dir = (dir == Bond::ENDUPRIGHT ? Bond::ENDDOWNRIGHT : Bond::ENDUPRIGHT);
  }
  // to ensure maximum compatibility, even when a bond has unknown stereo (set
  // explicitly and recorded in _UnknownStereo property), I will still let a
  // direction to be computed. You must check the _UnknownStereo property to
  // make sure whether this bond is explictly set to have no direction info.
  // This makes sense because the direction info are all derived from
  // coordinates, the _UnknownStereo property is like extra metadata to be
  // used with the direction info.
  bond->setBondDir(dir);
  // std::cerr<<"\t\t\t\t -> dir "<<dir<<std::endl;
  // check for other single bonds around the other atom who need their
  // direction set and set it as demanded by the direction of this one:
  ROMol::OEDGE_ITER beg, end;
  boost::tie(beg, end) = oAtom->getOwningMol().getAtomBonds(oAtom);
  while (beg != end) {
    Bond *nbrBond = oAtom->getOwningMol()[*beg].get();
    ++beg;
    if (nbrBond != bond && nbrBond->getBondType() != Bond::DOUBLE &&
        needsDir[nbrBond->getIdx()]) {
      Bond::BondDir nbrDir = Bond::NONE;
      if ((nbrBond->getBeginAtom() == oAtom && bond->getBeginAtom() == oAtom) ||
          (nbrBond->getEndAtom() == oAtom && bond->getEndAtom() == oAtom)) {
        // both bonds either start or end here; they *must* have different
        // directions:
        nbrDir =
            (dir == Bond::ENDUPRIGHT ? Bond::ENDDOWNRIGHT : Bond::ENDUPRIGHT);
      } else {
        // one starts here, the other ends here, they need to have the same
        // direction:
        nbrDir = dir;
      }
      nbrBond->setBondDir(nbrDir);
      needsDir[nbrBond->getIdx()] = 0;
      // std::cerr << "\t\t\t\t update bond " << nbrBond->getIdx() << " to dir "
      //           << nbrDir << std::endl;
    }
  }
}

bool isLinearArrangement(const RDGeom::Point3D &v1, const RDGeom::Point3D &v2,
                         double tol = 0.035) {  // tolerance of 2 degrees
  return fabs(v2.angleTo(v1) - M_PI) < tol;
}

void updateDoubleBondNeighbors(ROMol &mol, Bond *dblBond, const Conformer *conf,
                               boost::dynamic_bitset<> &needsDir,
                               std::vector<unsigned int> &singleBondCounts,
                               const VECT_INT_VECT &singleBondNbrs) {
  // we want to deal only with double bonds:
  PRECONDITION(dblBond, "bad bond");
  PRECONDITION(dblBond->getBondType() == Bond::DOUBLE, "not a double bond");
  PRECONDITION(conf, "no conformer");
  if (!needsDir[dblBond->getIdx()]) return;
  needsDir.set(dblBond->getIdx(), 0);
#if 0
  std::cerr << "**********************\n";
  std::cerr << "**********************\n";
  std::cerr << "**********************\n";
  std::cerr << "UDBN: " << dblBond->getIdx() << " "
            << dblBond->getBeginAtomIdx() << "=" << dblBond->getEndAtomIdx()
            << "\n";
#endif

  ROMol::OEDGE_ITER beg, end;
  std::vector<Bond *> followupBonds;

  Bond *bond1 = nullptr, *obond1 = nullptr;
  bool squiggleBondSeen = false;
  boost::tie(beg, end) = mol.getAtomBonds(dblBond->getBeginAtom());
  while (beg != end) {
    Bond *tBond = mol[*beg].get();
    if (tBond->getBondType() == Bond::SINGLE ||
        tBond->getBondType() == Bond::AROMATIC) {
      // prefer bonds that already have their directionality set
      // or that are adjacent to more double bonds:
      if (!bond1) {
        bond1 = tBond;
      } else if (needsDir[tBond->getIdx()]) {
        if (singleBondCounts[tBond->getIdx()] >
            singleBondCounts[bond1->getIdx()]) {
          obond1 = bond1;
          bond1 = tBond;
        } else {
          obond1 = tBond;
        }
      } else {
        obond1 = bond1;
        bond1 = tBond;
      }
    }
    if (tBond->getBondType() == Bond::SINGLE &&
        tBond->getBondDir() == Bond::UNKNOWN) {
      squiggleBondSeen = true;
      break;
    }

    ++beg;
  }
  // Don't do any direction setting if we've seen a squiggle bond, but do mark
  // the double bond as a crossed bond and return
  if (!bond1 || squiggleBondSeen) {
    dblBond->setBondDir(Bond::EITHERDOUBLE);
    return;
  }

  Bond *bond2 = nullptr, *obond2 = nullptr;
  boost::tie(beg, end) = mol.getAtomBonds(dblBond->getEndAtom());
  while (beg != end) {
    Bond *tBond = mol[*beg].get();
    if (tBond->getBondType() == Bond::SINGLE ||
        tBond->getBondType() == Bond::AROMATIC) {
      if (!bond2) {
        bond2 = tBond;
      } else if (needsDir[tBond->getIdx()]) {
        if (singleBondCounts[tBond->getIdx()] >
            singleBondCounts[bond2->getIdx()]) {
          obond2 = bond2;
          bond2 = tBond;
        } else {
          obond2 = tBond;
        }
      } else {
        // we already had a bond2 and we don't need to set the direction
        // on the new one, so swap.
        obond2 = bond2;
        bond2 = tBond;
      }
    }
    if (tBond->getBondType() == Bond::SINGLE &&
        tBond->getBondDir() == Bond::UNKNOWN) {
      squiggleBondSeen = true;
      break;
    }

    ++beg;
  }
  // Don't do any direction setting if we've seen a squiggle bond, but do mark
  // the double bond as a crossed bond and return
  if (!bond2 || squiggleBondSeen) {
    dblBond->setBondDir(Bond::EITHERDOUBLE);
    return;
  }

  CHECK_INVARIANT(bond1 && bond2, "no bonds found");
  RDGeom::Point3D beginP = conf->getAtomPos(dblBond->getBeginAtomIdx());
  RDGeom::Point3D endP = conf->getAtomPos(dblBond->getEndAtomIdx());
  RDGeom::Point3D bond1P =
      conf->getAtomPos(bond1->getOtherAtomIdx(dblBond->getBeginAtomIdx()));
  RDGeom::Point3D bond2P =
      conf->getAtomPos(bond2->getOtherAtomIdx(dblBond->getEndAtomIdx()));
  // check for a linear arrangement of atoms on either end:
  bool linear = false;
  RDGeom::Point3D p1;
  RDGeom::Point3D p2;
  p1 = bond1P - beginP;
  p2 = endP - beginP;
  if (isLinearArrangement(p1, p2)) {
    if (!obond1) {
      linear = true;
    } else {
      // one of the bonds was linear; what about the other one?
      Bond *tBond = bond1;
      bond1 = obond1;
      obond1 = tBond;
      bond1P =
          conf->getAtomPos(bond1->getOtherAtomIdx(dblBond->getBeginAtomIdx()));
      p1 = bond1P - beginP;
      if (isLinearArrangement(p1, p2)) {
        linear = true;
      }
    }
  }
  if (!linear) {
    p1 = bond2P - endP;
    p2 = beginP - endP;
    if (isLinearArrangement(p1, p2)) {
      if (!obond2) {
        linear = true;
      } else {
        Bond *tBond = bond2;
        bond2 = obond2;
        obond2 = tBond;
        bond2P =
            conf->getAtomPos(bond2->getOtherAtomIdx(dblBond->getEndAtomIdx()));
        p1 = bond2P - beginP;
        if (isLinearArrangement(p1, p2)) {
          linear = true;
        }
      }
    }
  }
  if (linear) {
    dblBond->setBondDir(Bond::EITHERDOUBLE);
    return;
  }

  double ang = RDGeom::computeDihedralAngle(bond1P, beginP, endP, bond2P);
  bool sameTorsionDir;
  if (ang < M_PI / 2) {
    sameTorsionDir = false;
  } else {
    sameTorsionDir = true;
  }
  // std::cerr << "   angle: " << ang << " sameTorsionDir: " << sameTorsionDir
  // << "\n";

  /*
     Time for some clarificatory text, because this gets really
     confusing really fast.

     The dihedral angle analysis above is based on viewing things
     with an atom order as follows:

     1
      \
       2 = 3
            \
             4

     so dihedrals > 90 correspond to sameDir=true

     however, the stereochemistry representation is
     based on something more like this:

     2
      \
       1 = 3
            \
             4
     (i.e. we consider the direction-setting single bonds to be
      starting at the double-bonded atom)

  */
  bool reverseBondDir = sameTorsionDir;

  Atom *atom1 = dblBond->getBeginAtom(), *atom2 = dblBond->getEndAtom();
  if (needsDir[bond1->getIdx()]) {
    BOOST_FOREACH (int bidx, singleBondNbrs[bond1->getIdx()]) {
      // std::cerr << "       neighbor from: " << bond1->getIdx() << " " << bidx
      //           << ": " << needsDir[bidx] << std::endl;
      if (needsDir[bidx]) followupBonds.push_back(mol.getBondWithIdx(bidx));
    }
  }
  if (needsDir[bond2->getIdx()]) {
    BOOST_FOREACH (int bidx, singleBondNbrs[bond2->getIdx()]) {
      // std::cerr << "       neighbor from: " << bond2->getIdx() << " " << bidx
      //           << ": " << needsDir[bidx] << std::endl;
      if (needsDir[bidx]) followupBonds.push_back(mol.getBondWithIdx(bidx));
    }
  }
  if (!needsDir[bond1->getIdx()]) {
    if (!needsDir[bond2->getIdx()]) {
      // check that we agree
    } else {
      if (bond1->getBeginAtom() != atom1) {
        reverseBondDir = !reverseBondDir;
      }
      setBondDirRelativeToAtom(bond2, atom2, bond1->getBondDir(),
                               reverseBondDir, needsDir);
    }
  } else if (!needsDir[bond2->getIdx()]) {
    if (bond2->getBeginAtom() != atom2) {
      reverseBondDir = !reverseBondDir;
    }
    setBondDirRelativeToAtom(bond1, atom1, bond2->getBondDir(), reverseBondDir,
                             needsDir);
  } else {
    setBondDirRelativeToAtom(bond1, atom1, Bond::ENDDOWNRIGHT, false, needsDir);
    setBondDirRelativeToAtom(bond2, atom2, Bond::ENDDOWNRIGHT, reverseBondDir,
                             needsDir);
  }
  needsDir[bond1->getIdx()] = 0;
  needsDir[bond2->getIdx()] = 0;
  if (obond1 && needsDir[obond1->getIdx()]) {
    setBondDirRelativeToAtom(obond1, atom1, bond1->getBondDir(),
                             bond1->getBeginAtom() == atom1, needsDir);
    needsDir[obond1->getIdx()] = 0;
  }
  if (obond2 && needsDir[obond2->getIdx()]) {
    setBondDirRelativeToAtom(obond2, atom2, bond2->getBondDir(),
                             bond2->getBeginAtom() == atom2, needsDir);
    needsDir[obond2->getIdx()] = 0;
  }
#if 0
  std::cerr << "  1:" << bond1->getIdx() << " ";
  if (obond1)
    std::cerr << obond1->getIdx() << std::endl;
  else
    std::cerr << "N/A" << std::endl;
  std::cerr << "  2:" << bond2->getIdx() << " ";
  if (obond2)
    std::cerr << obond2->getIdx() << std::endl;
  else
    std::cerr << "N/A" << std::endl;
  std::cerr << "**********************\n";
  std::cerr << "**********************\n";
  std::cerr << "**********************\n";
#endif
  BOOST_FOREACH (Bond *oDblBond, followupBonds) {
    // std::cerr << "FOLLOWUP: " << oDblBond->getIdx() << " "
    //           << needsDir[oDblBond->getIdx()] << std::endl;
    updateDoubleBondNeighbors(mol, oDblBond, conf, needsDir, singleBondCounts,
                              singleBondNbrs);
  }
}

=======
>>>>>>> b7d2cfbc
void ClearSingleBondDirFlags(ROMol &mol) {
  for (RWMol::BondIterator bondIt = mol.beginBonds(); bondIt != mol.endBonds();
       ++bondIt) {
    if ((*bondIt)->getBondType() == Bond::SINGLE) {
      if ((*bondIt)->getBondDir() == Bond::UNKNOWN)
        (*bondIt)->setProp(common_properties::_UnknownStereo, 1);
      (*bondIt)->setBondDir(Bond::NONE);
    }
  }
}

void DetectBondStereoChemistry(ROMol &mol, const Conformer *conf) {
  PRECONDITION(conf, "no conformer");
<<<<<<< HEAD
#if 0
    std::cerr << ">>>>>>>>>>>>>>>>>>>>>*\n";
    std::cerr << ">>>>>>>>>>>>>>>>>>>>>*\n";
    std::cerr << ">>>>>>>>>>>>>>>>>>>>>*\n";
    std::cerr << "DBSN: "<<"\n";
    std::cerr << ">>>>>>>>>>>>>>>>>>>>>*\n";
    std::cerr << ">>>>>>>>>>>>>>>>>>>>>*\n";
    std::cerr << ">>>>>>>>>>>>>>>>>>>>>*\n";
#endif
  // used to store the number of single bonds a given
  // single bond is adjacent to
  std::vector<unsigned int> singleBondCounts(mol.getNumBonds(), 0);
  std::vector<Bond *> bondsInPlay;
  // keeps track of which single bonds are adjacent to each double bond:
  VECT_INT_VECT dblBondNbrs(mol.getNumBonds());
  // keeps track of which double bonds are adjacent to each single bond:
  VECT_INT_VECT singleBondNbrs(mol.getNumBonds());
  // keeps track of which single bonds need a dir set and which double bonds
  // need to have their neighbors' dirs set
  boost::dynamic_bitset<> needsDir(mol.getNumBonds());

  // find double bonds that should be considered for
  // stereochemistry
  // NOTE that we are explicitly excluding double bonds in rings
  // with this test.
  bool resetRings = false;
  if (!mol.getRingInfo()->isInitialized()) {
    resetRings = true;
    MolOps::fastFindRings(mol);
  }

  for (RWMol::BondIterator bondIt = mol.beginBonds(); bondIt != mol.endBonds();
       ++bondIt) {
    if ((*bondIt)->getBondType() == Bond::DOUBLE &&
        (*bondIt)->getStereo() != Bond::STEREOANY &&
        (*bondIt)->getBondDir() != Bond::EITHERDOUBLE &&
        (*bondIt)->getBeginAtom()->getDegree() > 1 &&
        (*bondIt)->getEndAtom()->getDegree() > 1 &&
        !(mol.getRingInfo()->numBondRings((*bondIt)->getIdx()))) {
      const Atom *a1 = (*bondIt)->getBeginAtom();
      const Atom *a2 = (*bondIt)->getEndAtom();

      ROMol::OEDGE_ITER beg, end;
      boost::tie(beg, end) = mol.getAtomBonds(a1);
      while (beg != end) {
        const Bond *nbrBond = mol[*beg].get();
        if (nbrBond->getBondType() == Bond::SINGLE ||
            nbrBond->getBondType() == Bond::AROMATIC) {
          singleBondCounts[nbrBond->getIdx()] += 1;
          needsDir[nbrBond->getIdx()] = 1;
          needsDir[(*bondIt)->getIdx()] = 1;
          dblBondNbrs[(*bondIt)->getIdx()].push_back(nbrBond->getIdx());
          // the search may seem inefficient, but these vectors are going to be
          // at most 2 long (with very few exceptions). It's just not worth
          // using a different data structure
          if (std::find(singleBondNbrs[nbrBond->getIdx()].begin(),
                        singleBondNbrs[nbrBond->getIdx()].end(),
                        (*bondIt)->getIdx()) ==
              singleBondNbrs[nbrBond->getIdx()].end()) {
            singleBondNbrs[nbrBond->getIdx()].push_back((*bondIt)->getIdx());
          }
        }
        ++beg;
      }
      boost::tie(beg, end) = mol.getAtomBonds(a2);
      while (beg != end) {
        const Bond *nbrBond = mol[*beg].get();
        if (nbrBond->getBondType() == Bond::SINGLE ||
            nbrBond->getBondType() == Bond::AROMATIC) {
          singleBondCounts[nbrBond->getIdx()] += 1;
          needsDir[nbrBond->getIdx()] = 1;
          needsDir[(*bondIt)->getIdx()] = 1;
          dblBondNbrs[(*bondIt)->getIdx()].push_back(nbrBond->getIdx());

          // the search may seem inefficient, but these vectors are going to be
          // at most 2 long (with very few exceptions). It's just not worth
          // using a different data structure
          if (std::find(singleBondNbrs[nbrBond->getIdx()].begin(),
                        singleBondNbrs[nbrBond->getIdx()].end(),
                        (*bondIt)->getIdx()) ==
              singleBondNbrs[nbrBond->getIdx()].end()) {
            singleBondNbrs[nbrBond->getIdx()].push_back((*bondIt)->getIdx());
          }
        }
        ++beg;
      }
      bondsInPlay.push_back(*bondIt);
    }
  }

  if (!bondsInPlay.size()) {
    if (resetRings) mol.getRingInfo()->reset();
    return;
  }

  // order the double bonds based on the singleBondCounts of their neighbors:
  std::vector<std::pair<unsigned int, Bond *> > orderedBondsInPlay;
  for (auto dblBond : bondsInPlay) {
    unsigned int countHere =
        std::accumulate(dblBondNbrs[dblBond->getIdx()].begin(),
                        dblBondNbrs[dblBond->getIdx()].end(), 0);
    // and favor double bonds that are *not* in rings. The combination of using
    // the sum
    // above (instead of the max) and this ring-membershipt test seem to fix
    // sf.net issue 3009836
    if (!(mol.getRingInfo()->numBondRings(dblBond->getIdx()))) countHere *= 10;
    orderedBondsInPlay.push_back(std::make_pair(countHere, dblBond));
  }
  std::sort(orderedBondsInPlay.begin(), orderedBondsInPlay.end());

  // oof, now loop over the double bonds in that order and
  // update their neighbor directionalities:
  std::vector<std::pair<unsigned int, Bond *> >::reverse_iterator pairIter;
  for (pairIter = orderedBondsInPlay.rbegin();
       pairIter != orderedBondsInPlay.rend(); ++pairIter) {
    updateDoubleBondNeighbors(mol, pairIter->second, conf, needsDir,
                              singleBondCounts, singleBondNbrs);
  }
  if (resetRings) mol.getRingInfo()->reset();
=======
  PRECONDITION(&(conf->getOwningMol()) == &mol,
               "conformer does not belong to molecule");
  MolOps::detectBondStereochemistry(mol, conf->getId());
>>>>>>> b7d2cfbc
}
}<|MERGE_RESOLUTION|>--- conflicted
+++ resolved
@@ -455,7 +455,7 @@
     if (type != Atom::CHI_TETRAHEDRAL_CW && type != Atom::CHI_TETRAHEDRAL_CCW)
       break;
     RDKit::ROMol::OBOND_ITER_PAIR atomBonds = mol.getAtomBonds(atom);
-    std::vector<std::pair<int, int> > nbrScores;
+    std::vector<std::pair<int, int>> nbrScores;
     while (atomBonds.first != atomBonds.second) {
       const Bond *bond = mol[*atomBonds.first].get();
       ++atomBonds.first;
@@ -673,334 +673,6 @@
   }
 }
 
-<<<<<<< HEAD
-void setBondDirRelativeToAtom(Bond *bond, Atom *atom, Bond::BondDir dir,
-                              bool reverse, boost::dynamic_bitset<> &needsDir) {
-  PRECONDITION(bond, "bad bond");
-  PRECONDITION(atom, "bad atom");
-  PRECONDITION(dir == Bond::ENDUPRIGHT || dir == Bond::ENDDOWNRIGHT, "bad dir");
-  PRECONDITION(atom == bond->getBeginAtom() || atom == bond->getEndAtom(),
-               "atom doesn't belong to bond");
-  // std::cerr << "\t\t>sbdra :  bond " << bond->getIdx() << " atom "
-  //           << atom->getIdx() << " dir : " << dir << " reverse: " << reverse
-  //           << std::endl;
-  Atom *oAtom;
-  if (bond->getBeginAtom() != atom) {
-    reverse = !reverse;
-    oAtom = bond->getBeginAtom();
-  } else {
-    oAtom = bond->getEndAtom();
-  }
-  if (reverse) {
-    dir = (dir == Bond::ENDUPRIGHT ? Bond::ENDDOWNRIGHT : Bond::ENDUPRIGHT);
-  }
-  // to ensure maximum compatibility, even when a bond has unknown stereo (set
-  // explicitly and recorded in _UnknownStereo property), I will still let a
-  // direction to be computed. You must check the _UnknownStereo property to
-  // make sure whether this bond is explictly set to have no direction info.
-  // This makes sense because the direction info are all derived from
-  // coordinates, the _UnknownStereo property is like extra metadata to be
-  // used with the direction info.
-  bond->setBondDir(dir);
-  // std::cerr<<"\t\t\t\t -> dir "<<dir<<std::endl;
-  // check for other single bonds around the other atom who need their
-  // direction set and set it as demanded by the direction of this one:
-  ROMol::OEDGE_ITER beg, end;
-  boost::tie(beg, end) = oAtom->getOwningMol().getAtomBonds(oAtom);
-  while (beg != end) {
-    Bond *nbrBond = oAtom->getOwningMol()[*beg].get();
-    ++beg;
-    if (nbrBond != bond && nbrBond->getBondType() != Bond::DOUBLE &&
-        needsDir[nbrBond->getIdx()]) {
-      Bond::BondDir nbrDir = Bond::NONE;
-      if ((nbrBond->getBeginAtom() == oAtom && bond->getBeginAtom() == oAtom) ||
-          (nbrBond->getEndAtom() == oAtom && bond->getEndAtom() == oAtom)) {
-        // both bonds either start or end here; they *must* have different
-        // directions:
-        nbrDir =
-            (dir == Bond::ENDUPRIGHT ? Bond::ENDDOWNRIGHT : Bond::ENDUPRIGHT);
-      } else {
-        // one starts here, the other ends here, they need to have the same
-        // direction:
-        nbrDir = dir;
-      }
-      nbrBond->setBondDir(nbrDir);
-      needsDir[nbrBond->getIdx()] = 0;
-      // std::cerr << "\t\t\t\t update bond " << nbrBond->getIdx() << " to dir "
-      //           << nbrDir << std::endl;
-    }
-  }
-}
-
-bool isLinearArrangement(const RDGeom::Point3D &v1, const RDGeom::Point3D &v2,
-                         double tol = 0.035) {  // tolerance of 2 degrees
-  return fabs(v2.angleTo(v1) - M_PI) < tol;
-}
-
-void updateDoubleBondNeighbors(ROMol &mol, Bond *dblBond, const Conformer *conf,
-                               boost::dynamic_bitset<> &needsDir,
-                               std::vector<unsigned int> &singleBondCounts,
-                               const VECT_INT_VECT &singleBondNbrs) {
-  // we want to deal only with double bonds:
-  PRECONDITION(dblBond, "bad bond");
-  PRECONDITION(dblBond->getBondType() == Bond::DOUBLE, "not a double bond");
-  PRECONDITION(conf, "no conformer");
-  if (!needsDir[dblBond->getIdx()]) return;
-  needsDir.set(dblBond->getIdx(), 0);
-#if 0
-  std::cerr << "**********************\n";
-  std::cerr << "**********************\n";
-  std::cerr << "**********************\n";
-  std::cerr << "UDBN: " << dblBond->getIdx() << " "
-            << dblBond->getBeginAtomIdx() << "=" << dblBond->getEndAtomIdx()
-            << "\n";
-#endif
-
-  ROMol::OEDGE_ITER beg, end;
-  std::vector<Bond *> followupBonds;
-
-  Bond *bond1 = nullptr, *obond1 = nullptr;
-  bool squiggleBondSeen = false;
-  boost::tie(beg, end) = mol.getAtomBonds(dblBond->getBeginAtom());
-  while (beg != end) {
-    Bond *tBond = mol[*beg].get();
-    if (tBond->getBondType() == Bond::SINGLE ||
-        tBond->getBondType() == Bond::AROMATIC) {
-      // prefer bonds that already have their directionality set
-      // or that are adjacent to more double bonds:
-      if (!bond1) {
-        bond1 = tBond;
-      } else if (needsDir[tBond->getIdx()]) {
-        if (singleBondCounts[tBond->getIdx()] >
-            singleBondCounts[bond1->getIdx()]) {
-          obond1 = bond1;
-          bond1 = tBond;
-        } else {
-          obond1 = tBond;
-        }
-      } else {
-        obond1 = bond1;
-        bond1 = tBond;
-      }
-    }
-    if (tBond->getBondType() == Bond::SINGLE &&
-        tBond->getBondDir() == Bond::UNKNOWN) {
-      squiggleBondSeen = true;
-      break;
-    }
-
-    ++beg;
-  }
-  // Don't do any direction setting if we've seen a squiggle bond, but do mark
-  // the double bond as a crossed bond and return
-  if (!bond1 || squiggleBondSeen) {
-    dblBond->setBondDir(Bond::EITHERDOUBLE);
-    return;
-  }
-
-  Bond *bond2 = nullptr, *obond2 = nullptr;
-  boost::tie(beg, end) = mol.getAtomBonds(dblBond->getEndAtom());
-  while (beg != end) {
-    Bond *tBond = mol[*beg].get();
-    if (tBond->getBondType() == Bond::SINGLE ||
-        tBond->getBondType() == Bond::AROMATIC) {
-      if (!bond2) {
-        bond2 = tBond;
-      } else if (needsDir[tBond->getIdx()]) {
-        if (singleBondCounts[tBond->getIdx()] >
-            singleBondCounts[bond2->getIdx()]) {
-          obond2 = bond2;
-          bond2 = tBond;
-        } else {
-          obond2 = tBond;
-        }
-      } else {
-        // we already had a bond2 and we don't need to set the direction
-        // on the new one, so swap.
-        obond2 = bond2;
-        bond2 = tBond;
-      }
-    }
-    if (tBond->getBondType() == Bond::SINGLE &&
-        tBond->getBondDir() == Bond::UNKNOWN) {
-      squiggleBondSeen = true;
-      break;
-    }
-
-    ++beg;
-  }
-  // Don't do any direction setting if we've seen a squiggle bond, but do mark
-  // the double bond as a crossed bond and return
-  if (!bond2 || squiggleBondSeen) {
-    dblBond->setBondDir(Bond::EITHERDOUBLE);
-    return;
-  }
-
-  CHECK_INVARIANT(bond1 && bond2, "no bonds found");
-  RDGeom::Point3D beginP = conf->getAtomPos(dblBond->getBeginAtomIdx());
-  RDGeom::Point3D endP = conf->getAtomPos(dblBond->getEndAtomIdx());
-  RDGeom::Point3D bond1P =
-      conf->getAtomPos(bond1->getOtherAtomIdx(dblBond->getBeginAtomIdx()));
-  RDGeom::Point3D bond2P =
-      conf->getAtomPos(bond2->getOtherAtomIdx(dblBond->getEndAtomIdx()));
-  // check for a linear arrangement of atoms on either end:
-  bool linear = false;
-  RDGeom::Point3D p1;
-  RDGeom::Point3D p2;
-  p1 = bond1P - beginP;
-  p2 = endP - beginP;
-  if (isLinearArrangement(p1, p2)) {
-    if (!obond1) {
-      linear = true;
-    } else {
-      // one of the bonds was linear; what about the other one?
-      Bond *tBond = bond1;
-      bond1 = obond1;
-      obond1 = tBond;
-      bond1P =
-          conf->getAtomPos(bond1->getOtherAtomIdx(dblBond->getBeginAtomIdx()));
-      p1 = bond1P - beginP;
-      if (isLinearArrangement(p1, p2)) {
-        linear = true;
-      }
-    }
-  }
-  if (!linear) {
-    p1 = bond2P - endP;
-    p2 = beginP - endP;
-    if (isLinearArrangement(p1, p2)) {
-      if (!obond2) {
-        linear = true;
-      } else {
-        Bond *tBond = bond2;
-        bond2 = obond2;
-        obond2 = tBond;
-        bond2P =
-            conf->getAtomPos(bond2->getOtherAtomIdx(dblBond->getEndAtomIdx()));
-        p1 = bond2P - beginP;
-        if (isLinearArrangement(p1, p2)) {
-          linear = true;
-        }
-      }
-    }
-  }
-  if (linear) {
-    dblBond->setBondDir(Bond::EITHERDOUBLE);
-    return;
-  }
-
-  double ang = RDGeom::computeDihedralAngle(bond1P, beginP, endP, bond2P);
-  bool sameTorsionDir;
-  if (ang < M_PI / 2) {
-    sameTorsionDir = false;
-  } else {
-    sameTorsionDir = true;
-  }
-  // std::cerr << "   angle: " << ang << " sameTorsionDir: " << sameTorsionDir
-  // << "\n";
-
-  /*
-     Time for some clarificatory text, because this gets really
-     confusing really fast.
-
-     The dihedral angle analysis above is based on viewing things
-     with an atom order as follows:
-
-     1
-      \
-       2 = 3
-            \
-             4
-
-     so dihedrals > 90 correspond to sameDir=true
-
-     however, the stereochemistry representation is
-     based on something more like this:
-
-     2
-      \
-       1 = 3
-            \
-             4
-     (i.e. we consider the direction-setting single bonds to be
-      starting at the double-bonded atom)
-
-  */
-  bool reverseBondDir = sameTorsionDir;
-
-  Atom *atom1 = dblBond->getBeginAtom(), *atom2 = dblBond->getEndAtom();
-  if (needsDir[bond1->getIdx()]) {
-    BOOST_FOREACH (int bidx, singleBondNbrs[bond1->getIdx()]) {
-      // std::cerr << "       neighbor from: " << bond1->getIdx() << " " << bidx
-      //           << ": " << needsDir[bidx] << std::endl;
-      if (needsDir[bidx]) followupBonds.push_back(mol.getBondWithIdx(bidx));
-    }
-  }
-  if (needsDir[bond2->getIdx()]) {
-    BOOST_FOREACH (int bidx, singleBondNbrs[bond2->getIdx()]) {
-      // std::cerr << "       neighbor from: " << bond2->getIdx() << " " << bidx
-      //           << ": " << needsDir[bidx] << std::endl;
-      if (needsDir[bidx]) followupBonds.push_back(mol.getBondWithIdx(bidx));
-    }
-  }
-  if (!needsDir[bond1->getIdx()]) {
-    if (!needsDir[bond2->getIdx()]) {
-      // check that we agree
-    } else {
-      if (bond1->getBeginAtom() != atom1) {
-        reverseBondDir = !reverseBondDir;
-      }
-      setBondDirRelativeToAtom(bond2, atom2, bond1->getBondDir(),
-                               reverseBondDir, needsDir);
-    }
-  } else if (!needsDir[bond2->getIdx()]) {
-    if (bond2->getBeginAtom() != atom2) {
-      reverseBondDir = !reverseBondDir;
-    }
-    setBondDirRelativeToAtom(bond1, atom1, bond2->getBondDir(), reverseBondDir,
-                             needsDir);
-  } else {
-    setBondDirRelativeToAtom(bond1, atom1, Bond::ENDDOWNRIGHT, false, needsDir);
-    setBondDirRelativeToAtom(bond2, atom2, Bond::ENDDOWNRIGHT, reverseBondDir,
-                             needsDir);
-  }
-  needsDir[bond1->getIdx()] = 0;
-  needsDir[bond2->getIdx()] = 0;
-  if (obond1 && needsDir[obond1->getIdx()]) {
-    setBondDirRelativeToAtom(obond1, atom1, bond1->getBondDir(),
-                             bond1->getBeginAtom() == atom1, needsDir);
-    needsDir[obond1->getIdx()] = 0;
-  }
-  if (obond2 && needsDir[obond2->getIdx()]) {
-    setBondDirRelativeToAtom(obond2, atom2, bond2->getBondDir(),
-                             bond2->getBeginAtom() == atom2, needsDir);
-    needsDir[obond2->getIdx()] = 0;
-  }
-#if 0
-  std::cerr << "  1:" << bond1->getIdx() << " ";
-  if (obond1)
-    std::cerr << obond1->getIdx() << std::endl;
-  else
-    std::cerr << "N/A" << std::endl;
-  std::cerr << "  2:" << bond2->getIdx() << " ";
-  if (obond2)
-    std::cerr << obond2->getIdx() << std::endl;
-  else
-    std::cerr << "N/A" << std::endl;
-  std::cerr << "**********************\n";
-  std::cerr << "**********************\n";
-  std::cerr << "**********************\n";
-#endif
-  BOOST_FOREACH (Bond *oDblBond, followupBonds) {
-    // std::cerr << "FOLLOWUP: " << oDblBond->getIdx() << " "
-    //           << needsDir[oDblBond->getIdx()] << std::endl;
-    updateDoubleBondNeighbors(mol, oDblBond, conf, needsDir, singleBondCounts,
-                              singleBondNbrs);
-  }
-}
-
-=======
->>>>>>> b7d2cfbc
 void ClearSingleBondDirFlags(ROMol &mol) {
   for (RWMol::BondIterator bondIt = mol.beginBonds(); bondIt != mol.endBonds();
        ++bondIt) {
@@ -1014,130 +686,8 @@
 
 void DetectBondStereoChemistry(ROMol &mol, const Conformer *conf) {
   PRECONDITION(conf, "no conformer");
-<<<<<<< HEAD
-#if 0
-    std::cerr << ">>>>>>>>>>>>>>>>>>>>>*\n";
-    std::cerr << ">>>>>>>>>>>>>>>>>>>>>*\n";
-    std::cerr << ">>>>>>>>>>>>>>>>>>>>>*\n";
-    std::cerr << "DBSN: "<<"\n";
-    std::cerr << ">>>>>>>>>>>>>>>>>>>>>*\n";
-    std::cerr << ">>>>>>>>>>>>>>>>>>>>>*\n";
-    std::cerr << ">>>>>>>>>>>>>>>>>>>>>*\n";
-#endif
-  // used to store the number of single bonds a given
-  // single bond is adjacent to
-  std::vector<unsigned int> singleBondCounts(mol.getNumBonds(), 0);
-  std::vector<Bond *> bondsInPlay;
-  // keeps track of which single bonds are adjacent to each double bond:
-  VECT_INT_VECT dblBondNbrs(mol.getNumBonds());
-  // keeps track of which double bonds are adjacent to each single bond:
-  VECT_INT_VECT singleBondNbrs(mol.getNumBonds());
-  // keeps track of which single bonds need a dir set and which double bonds
-  // need to have their neighbors' dirs set
-  boost::dynamic_bitset<> needsDir(mol.getNumBonds());
-
-  // find double bonds that should be considered for
-  // stereochemistry
-  // NOTE that we are explicitly excluding double bonds in rings
-  // with this test.
-  bool resetRings = false;
-  if (!mol.getRingInfo()->isInitialized()) {
-    resetRings = true;
-    MolOps::fastFindRings(mol);
-  }
-
-  for (RWMol::BondIterator bondIt = mol.beginBonds(); bondIt != mol.endBonds();
-       ++bondIt) {
-    if ((*bondIt)->getBondType() == Bond::DOUBLE &&
-        (*bondIt)->getStereo() != Bond::STEREOANY &&
-        (*bondIt)->getBondDir() != Bond::EITHERDOUBLE &&
-        (*bondIt)->getBeginAtom()->getDegree() > 1 &&
-        (*bondIt)->getEndAtom()->getDegree() > 1 &&
-        !(mol.getRingInfo()->numBondRings((*bondIt)->getIdx()))) {
-      const Atom *a1 = (*bondIt)->getBeginAtom();
-      const Atom *a2 = (*bondIt)->getEndAtom();
-
-      ROMol::OEDGE_ITER beg, end;
-      boost::tie(beg, end) = mol.getAtomBonds(a1);
-      while (beg != end) {
-        const Bond *nbrBond = mol[*beg].get();
-        if (nbrBond->getBondType() == Bond::SINGLE ||
-            nbrBond->getBondType() == Bond::AROMATIC) {
-          singleBondCounts[nbrBond->getIdx()] += 1;
-          needsDir[nbrBond->getIdx()] = 1;
-          needsDir[(*bondIt)->getIdx()] = 1;
-          dblBondNbrs[(*bondIt)->getIdx()].push_back(nbrBond->getIdx());
-          // the search may seem inefficient, but these vectors are going to be
-          // at most 2 long (with very few exceptions). It's just not worth
-          // using a different data structure
-          if (std::find(singleBondNbrs[nbrBond->getIdx()].begin(),
-                        singleBondNbrs[nbrBond->getIdx()].end(),
-                        (*bondIt)->getIdx()) ==
-              singleBondNbrs[nbrBond->getIdx()].end()) {
-            singleBondNbrs[nbrBond->getIdx()].push_back((*bondIt)->getIdx());
-          }
-        }
-        ++beg;
-      }
-      boost::tie(beg, end) = mol.getAtomBonds(a2);
-      while (beg != end) {
-        const Bond *nbrBond = mol[*beg].get();
-        if (nbrBond->getBondType() == Bond::SINGLE ||
-            nbrBond->getBondType() == Bond::AROMATIC) {
-          singleBondCounts[nbrBond->getIdx()] += 1;
-          needsDir[nbrBond->getIdx()] = 1;
-          needsDir[(*bondIt)->getIdx()] = 1;
-          dblBondNbrs[(*bondIt)->getIdx()].push_back(nbrBond->getIdx());
-
-          // the search may seem inefficient, but these vectors are going to be
-          // at most 2 long (with very few exceptions). It's just not worth
-          // using a different data structure
-          if (std::find(singleBondNbrs[nbrBond->getIdx()].begin(),
-                        singleBondNbrs[nbrBond->getIdx()].end(),
-                        (*bondIt)->getIdx()) ==
-              singleBondNbrs[nbrBond->getIdx()].end()) {
-            singleBondNbrs[nbrBond->getIdx()].push_back((*bondIt)->getIdx());
-          }
-        }
-        ++beg;
-      }
-      bondsInPlay.push_back(*bondIt);
-    }
-  }
-
-  if (!bondsInPlay.size()) {
-    if (resetRings) mol.getRingInfo()->reset();
-    return;
-  }
-
-  // order the double bonds based on the singleBondCounts of their neighbors:
-  std::vector<std::pair<unsigned int, Bond *> > orderedBondsInPlay;
-  for (auto dblBond : bondsInPlay) {
-    unsigned int countHere =
-        std::accumulate(dblBondNbrs[dblBond->getIdx()].begin(),
-                        dblBondNbrs[dblBond->getIdx()].end(), 0);
-    // and favor double bonds that are *not* in rings. The combination of using
-    // the sum
-    // above (instead of the max) and this ring-membershipt test seem to fix
-    // sf.net issue 3009836
-    if (!(mol.getRingInfo()->numBondRings(dblBond->getIdx()))) countHere *= 10;
-    orderedBondsInPlay.push_back(std::make_pair(countHere, dblBond));
-  }
-  std::sort(orderedBondsInPlay.begin(), orderedBondsInPlay.end());
-
-  // oof, now loop over the double bonds in that order and
-  // update their neighbor directionalities:
-  std::vector<std::pair<unsigned int, Bond *> >::reverse_iterator pairIter;
-  for (pairIter = orderedBondsInPlay.rbegin();
-       pairIter != orderedBondsInPlay.rend(); ++pairIter) {
-    updateDoubleBondNeighbors(mol, pairIter->second, conf, needsDir,
-                              singleBondCounts, singleBondNbrs);
-  }
-  if (resetRings) mol.getRingInfo()->reset();
-=======
   PRECONDITION(&(conf->getOwningMol()) == &mol,
                "conformer does not belong to molecule");
   MolOps::detectBondStereochemistry(mol, conf->getId());
->>>>>>> b7d2cfbc
 }
 }