--- conflicted
+++ resolved
@@ -177,7 +177,7 @@
                              int confId) {
   at_cds_.push_back(std::vector<Point2D>());
   atomic_nums_.push_back(std::vector<int>());
-  atom_syms_.push_back(std::vector<std::pair<std::string, OrientType> >());
+  atom_syms_.push_back(std::vector<std::pair<std::string, OrientType>>());
   activeMolIdx_++;
 
   if (!activeMolIdx_) {  // on the first pass we need to do some work
@@ -518,7 +518,7 @@
     tmol2.insertMol(*tmol);
     at_cds_.push_back(std::vector<Point2D>());
     atomic_nums_.push_back(std::vector<int>());
-    atom_syms_.push_back(std::vector<std::pair<std::string, OrientType> >());
+    atom_syms_.push_back(std::vector<std::pair<std::string, OrientType>>());
     activeMolIdx_++;
     extractAtomCoords(tmol2, 0, true);
     calculateScale();
@@ -653,11 +653,11 @@
 
 void MolDraw2D::drawMolecules(
     const std::vector<ROMol *> &mols, const std::vector<std::string> *legends,
-    const std::vector<std::vector<int> > *highlight_atoms,
-    const std::vector<std::vector<int> > *highlight_bonds,
-    const std::vector<std::map<int, DrawColour> > *highlight_atom_maps,
-    const std::vector<std::map<int, DrawColour> > *highlight_bond_maps,
-    const std::vector<std::map<int, double> > *highlight_radii,
+    const std::vector<std::vector<int>> *highlight_atoms,
+    const std::vector<std::vector<int>> *highlight_bonds,
+    const std::vector<std::map<int, DrawColour>> *highlight_atom_maps,
+    const std::vector<std::map<int, DrawColour>> *highlight_bond_maps,
+    const std::vector<std::map<int, double>> *highlight_radii,
     const std::vector<int> *confIds) {
   PRECONDITION(!legends || legends->size() == mols.size(), "bad size");
   PRECONDITION(!highlight_atoms || highlight_atoms->size() == mols.size(),
@@ -723,19 +723,11 @@
     };
 
     drawMolecule(tmols[i], legends ? (*legends)[i] : "",
-<<<<<<< HEAD
                  highlight_atoms ? &(*highlight_atoms)[i] : nullptr,
-                 highlight_bonds ? &(*highlight_bonds)[i] : nullptr,
+                 lhighlight_bonds,
                  highlight_atom_maps ? &(*highlight_atom_maps)[i] : nullptr,
                  highlight_bond_maps ? &(*highlight_bond_maps)[i] : nullptr,
                  highlight_radii ? &(*highlight_radii)[i] : nullptr,
-=======
-                 highlight_atoms ? &(*highlight_atoms)[i] : NULL,
-                 lhighlight_bonds,
-                 highlight_atom_maps ? &(*highlight_atom_maps)[i] : NULL,
-                 highlight_bond_maps ? &(*highlight_bond_maps)[i] : NULL,
-                 highlight_radii ? &(*highlight_radii)[i] : NULL,
->>>>>>> b7d2cfbc
                  confIds ? (*confIds)[i] : -1);
     delete lhighlight_bonds;
   }
